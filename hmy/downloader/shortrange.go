package downloader

import (
	"context"
	"fmt"
	"math"
	"sync"
	"time"

	"github.com/ethereum/go-ethereum/common"
	"github.com/harmony-one/harmony/core/types"
	syncProto "github.com/harmony-one/harmony/p2p/stream/protocols/sync"
	sttypes "github.com/harmony-one/harmony/p2p/stream/types"
	"github.com/pkg/errors"
	"github.com/rs/zerolog"
)

// doShortRangeSync does the short range sync.
// Compared with long range sync, short range sync is more focused on syncing to the latest block.
// It consist of 3 steps:
// 1. Obtain the block hashes and ompute the longest hash chain..
// 2. Get blocks by hashes from computed hash chain.
// 3. Insert the blocks to blockchain.
func (d *Downloader) doShortRangeSync() (int, error) {
	numShortRangeCounterVec.With(d.promLabels()).Inc()

	srCtx, _ := context.WithTimeout(d.ctx, shortRangeTimeout)
	sh := &srHelper{
		syncProtocol: d.syncProtocol,
		ctx:          srCtx,
		config:       d.config,
		logger:       d.logger.With().Str("mode", "short range").Logger(),
	}

	if err := sh.checkPrerequisites(); err != nil {
		return 0, errors.Wrap(err, "prerequisite")
	}
	curBN := d.bc.CurrentBlock().NumberU64()
	hashChain, whitelist, err := sh.getHashChain(curBN)
	if err != nil {
		return 0, errors.Wrap(err, "getHashChain")
	}
	if len(hashChain) == 0 {
		// short circuit for no sync is needed
		return 0, nil
	}

	expEndBN := curBN + uint64(len(hashChain))
	d.logger.Info().Uint64("current number", curBN).
		Uint64("target number", expEndBN).
		Interface("hashChain", hashChain).
		Msg("short range start syncing")
	d.startSyncing()
	d.status.setTargetBN(expEndBN)
	defer func() {
		d.logger.Info().Msg("short range finished syncing")
		d.finishSyncing()
	}()

	blocks, stids, err := sh.getBlocksByHashes(hashChain, whitelist)
	if err != nil {
		if !errors.Is(err, context.Canceled) {
			sh.removeStreams(whitelist) // Remote nodes cannot provide blocks with target hashes
		}
		return 0, errors.Wrap(err, "getBlocksByHashes")
	}

	n, err := verifyAndInsertBlocks(d.bc, blocks)
	numBlocksInsertedShortRangeHistogramVec.With(d.promLabels()).Observe(float64(n))
	if err != nil {
		if sh.blameAllStreams(blocks, n, err) {
			sh.removeStreams(whitelist) // Data provided by remote nodes is corrupted
		} else {
			// It is the last block gives a wrong commit sig. Blame the provider of the last block.
<<<<<<< HEAD
			criminal := stids[len(stids)-1]
			sh.removeStreams([]sttypes.StreamID{criminal})
=======
			st2Blame := stids[len(stids)-1]
			sh.removeStreams([]sttypes.StreamID{st2Blame})
>>>>>>> 2916c337
		}
		return n, err
	}
	return len(blocks), nil
}

type srHelper struct {
	syncProtocol syncProtocol

	ctx    context.Context
	config Config
	logger zerolog.Logger
}

func (sh *srHelper) getHashChain(curBN uint64) ([]common.Hash, []sttypes.StreamID, error) {
	bns := sh.prepareBlockHashNumbers(curBN)
	results := newBlockHashResults(bns)

	var wg sync.WaitGroup
	wg.Add(sh.config.Concurrency)

	for i := 0; i != sh.config.Concurrency; i++ {
		go func() {
			defer wg.Done()

			hashes, stid, err := sh.doGetBlockHashesRequest(bns)
			if err != nil {
				return
			}
			results.addResult(hashes, stid)
		}()
	}
	wg.Wait()

	select {
	case <-sh.ctx.Done():
		return nil, nil, sh.ctx.Err()
	default:
	}

	hashChain, wl := results.computeLongestHashChain()
	return hashChain, wl, nil
}

func (sh *srHelper) getBlocksByHashes(hashes []common.Hash, whitelist []sttypes.StreamID) ([]*types.Block, []sttypes.StreamID, error) {
	ctx, cancel := context.WithCancel(sh.ctx)
	m := newGetBlocksByHashManager(hashes, whitelist)

	var (
		wg      sync.WaitGroup
		gErr    error
		errLock sync.Mutex
	)

	concurrency := sh.config.Concurrency
	if concurrency > m.numRequests() {
		concurrency = m.numRequests()
	}

	wg.Add(concurrency)
	for i := 0; i != concurrency; i++ {
		go func() {
			defer wg.Done()
			defer cancel() // it's ok to cancel context more than once

			for {
				if m.isDone() {
					return
				}
				hashes, wl, err := m.getNextHashes()
				if err != nil {
					errLock.Lock()
					gErr = err
					errLock.Unlock()
					return
				}
				if len(hashes) == 0 {
					select {
					case <-time.After(200 * time.Millisecond):
						continue
					case <-ctx.Done():
						return
					}
				}
				blocks, stid, err := sh.doGetBlocksByHashesRequest(ctx, hashes, wl)
				if err != nil {
					sh.logger.Err(err).Msg("getBlocksByHashes worker failed")
					m.handleResultError(hashes, stid)
				} else {
					m.addResult(hashes, blocks, stid)
				}
			}
		}()
	}
	wg.Wait()

	if gErr != nil {
		return nil, nil, gErr
	}
	select {
	case <-sh.ctx.Done():
		return nil, nil, sh.ctx.Err()
	default:
	}

	return m.getResults()
}

func (sh *srHelper) checkPrerequisites() error {
	if sh.syncProtocol.NumStreams() < sh.config.Concurrency {
		return errors.New("not enough streams")
	}
	return nil
}

func (sh *srHelper) prepareBlockHashNumbers(curNumber uint64) []uint64 {
	res := make([]uint64, 0, numBlockHashesPerRequest)

	for bn := curNumber + 1; bn <= curNumber+uint64(numBlockHashesPerRequest); bn++ {
		res = append(res, bn)
	}
	return res
}

func (sh *srHelper) doGetBlockHashesRequest(bns []uint64) ([]common.Hash, sttypes.StreamID, error) {
	ctx, cancel := context.WithTimeout(sh.ctx, 1*time.Second)
	defer cancel()

	hashes, stid, err := sh.syncProtocol.GetBlockHashes(ctx, bns)
	if err != nil {
		sh.logger.Warn().Err(err).Str("stream", string(stid)).Msg("failed to doGetBlockHashesRequest")
		return nil, stid, err
	}
	if len(hashes) != len(bns) {
		err := errors.New("unexpected get block hashes result delivered")
		sh.logger.Warn().Err(err).Str("stream", string(stid)).Msg("failed to doGetBlockHashesRequest")
		sh.syncProtocol.RemoveStream(stid)
		return nil, stid, err
	}
	return hashes, stid, nil
}

func (sh *srHelper) doGetBlocksByHashesRequest(ctx context.Context, hashes []common.Hash, wl []sttypes.StreamID) ([]*types.Block, sttypes.StreamID, error) {
	ctx, cancel := context.WithTimeout(sh.ctx, 10*time.Second)
	defer cancel()

	blocks, stid, err := sh.syncProtocol.GetBlocksByHashes(ctx, hashes,
		syncProto.WithWhitelist(wl))
	if err != nil {
		sh.logger.Warn().Err(err).Str("stream", string(stid)).Msg("failed to getBlockByHashes")
		return nil, stid, err
	}
	if err := checkGetBlockByHashesResult(blocks, hashes); err != nil {
		sh.logger.Warn().Err(err).Str("stream", string(stid)).Msg("failed to getBlockByHashes")
		sh.syncProtocol.RemoveStream(stid)
		return nil, stid, err
	}
	return blocks, stid, nil
}

func (sh *srHelper) removeStreams(sts []sttypes.StreamID) {
	for _, st := range sts {
		sh.syncProtocol.RemoveStream(st)
	}
}

// Only not to blame all whitelisted streams when the it's not the last block signature verification failed.
func (sh *srHelper) blameAllStreams(blocks types.Blocks, errIndex int, err error) bool {
	if errors.As(err, &emptySigVerifyErr) && errIndex == len(blocks)-1 {
		return false
	}
	return true
}

func checkGetBlockByHashesResult(blocks []*types.Block, hashes []common.Hash) error {
	if len(blocks) != len(hashes) {
		return errors.New("unexpected number of getBlocksByHashes result")
	}
	for i, block := range blocks {
		if block == nil {
			return errors.New("nil block found")
		}
		if block.Hash() != hashes[i] {
			return fmt.Errorf("unexpected block hash: %x / %x", block.Hash(), hashes[i])
		}
	}
	return nil
}

type (
	blockHashResults struct {
		bns     []uint64
		results []map[sttypes.StreamID]common.Hash

		lock sync.Mutex
	}
)

func newBlockHashResults(bns []uint64) *blockHashResults {
	results := make([]map[sttypes.StreamID]common.Hash, 0, len(bns))
	for range bns {
		results = append(results, make(map[sttypes.StreamID]common.Hash))
	}
	return &blockHashResults{
		bns:     bns,
		results: results,
	}
}

func (res *blockHashResults) addResult(hashes []common.Hash, stid sttypes.StreamID) {
	res.lock.Lock()
	defer res.lock.Unlock()

	for i, h := range hashes {
		if h == emptyHash {
			return // nil block hash reached
		}
		res.results[i][stid] = h
	}
	return
}

func (res *blockHashResults) computeLongestHashChain() ([]common.Hash, []sttypes.StreamID) {
	var (
		whitelist map[sttypes.StreamID]struct{}
		hashChain []common.Hash
	)
	for _, result := range res.results {
		hash, nextWl := countHashMaxVote(result, whitelist)
		if hash == emptyHash {
			break
		}
		hashChain = append(hashChain, hash)
		whitelist = nextWl
	}

	sts := make([]sttypes.StreamID, 0, len(whitelist))
	for st := range whitelist {
		sts = append(sts, st)
	}
	return hashChain, sts
}

func countHashMaxVote(m map[sttypes.StreamID]common.Hash, whitelist map[sttypes.StreamID]struct{}) (common.Hash, map[sttypes.StreamID]struct{}) {
	var (
		voteM  = make(map[common.Hash]int)
		res    common.Hash
		maxCnt = 0
	)

	for st, h := range m {
		if len(whitelist) != 0 {
			if _, ok := whitelist[st]; !ok {
				continue
			}
		}
		if _, ok := voteM[h]; !ok {
			voteM[h] = 0
		}
		voteM[h]++
		if voteM[h] > maxCnt {
			maxCnt = voteM[h]
			res = h
		}
	}

	nextWl := make(map[sttypes.StreamID]struct{})
	for st, h := range m {
		if h != res {
			continue
		}
		if len(whitelist) != 0 {
			if _, ok := whitelist[st]; ok {
				nextWl[st] = struct{}{}
			}
		} else {
			nextWl[st] = struct{}{}
		}
	}
	return res, nextWl
}

type getBlocksByHashManager struct {
	hashes    []common.Hash
	pendings  map[common.Hash]struct{}
	results   map[common.Hash]blockResult
	whitelist []sttypes.StreamID

	lock sync.Mutex
}

func newGetBlocksByHashManager(hashes []common.Hash, whitelist []sttypes.StreamID) *getBlocksByHashManager {
	return &getBlocksByHashManager{
		hashes:    hashes,
		pendings:  make(map[common.Hash]struct{}),
		results:   make(map[common.Hash]blockResult),
		whitelist: whitelist,
	}
}

func (m *getBlocksByHashManager) getNextHashes() ([]common.Hash, []sttypes.StreamID, error) {
	m.lock.Lock()
	defer m.lock.Unlock()

	num := m.numBlocksPerRequest()
	hashes := make([]common.Hash, 0, num)
	if len(m.whitelist) == 0 {
		return nil, nil, errors.New("empty white list")
	}

	for _, hash := range m.hashes {
		if len(hashes) == num {
			break
		}
		_, ok1 := m.pendings[hash]
		_, ok2 := m.results[hash]
		if !ok1 && !ok2 {
			hashes = append(hashes, hash)
		}
	}
	sts := make([]sttypes.StreamID, len(m.whitelist))
	copy(sts, m.whitelist)
	return hashes, sts, nil
}

func (m *getBlocksByHashManager) numBlocksPerRequest() int {
	val := divideCeil(len(m.hashes), len(m.whitelist))
	if val < numBlocksByHashesLowerCap {
		val = numBlocksByHashesLowerCap
	}
	if val > numBlocksByHashesUpperCap {
		val = numBlocksByHashesUpperCap
	}
	return val
}

func (m *getBlocksByHashManager) numRequests() int {
	return divideCeil(len(m.hashes), m.numBlocksPerRequest())
}

func (m *getBlocksByHashManager) addResult(hashes []common.Hash, blocks []*types.Block, stid sttypes.StreamID) {
	m.lock.Lock()
	defer m.lock.Unlock()

	for i, hash := range hashes {
		block := blocks[i]
		delete(m.pendings, hash)
		m.results[hash] = blockResult{
			block: block,
			stid:  stid,
		}
	}
}

func (m *getBlocksByHashManager) handleResultError(hashes []common.Hash, stid sttypes.StreamID) {
	m.lock.Lock()
	defer m.lock.Unlock()

	m.removeStreamID(stid)

	for _, hash := range hashes {
		delete(m.pendings, hash)
	}
}

func (m *getBlocksByHashManager) getResults() ([]*types.Block, []sttypes.StreamID, error) {
	m.lock.Lock()
	defer m.lock.Unlock()

	blocks := make([]*types.Block, 0, len(m.hashes))
	stids := make([]sttypes.StreamID, 0, len(m.hashes))
	for _, hash := range m.hashes {
		if m.results[hash].block == nil {
			return nil, nil, errors.New("SANITY: nil block found")
		}
		blocks = append(blocks, m.results[hash].block)
		stids = append(stids, m.results[hash].stid)
	}
	return blocks, stids, nil
}

func (m *getBlocksByHashManager) isDone() bool {
	m.lock.Lock()
	defer m.lock.Unlock()

	return len(m.results) == len(m.hashes)
}

func (m *getBlocksByHashManager) removeStreamID(target sttypes.StreamID) {
	// O(n^2) complexity. But considering the whitelist size is small, should not
	// have performance issue.
loop:
	for i, stid := range m.whitelist {
		if stid == target {
			if i == len(m.whitelist) {
				m.whitelist = m.whitelist[:i]
			} else {
				m.whitelist = append(m.whitelist[:i], m.whitelist[i+1:]...)
			}
			goto loop
		}
	}
	return
}

func divideCeil(x, y int) int {
	fVal := float64(x) / float64(y)
	return int(math.Ceil(fVal))
}<|MERGE_RESOLUTION|>--- conflicted
+++ resolved
@@ -72,13 +72,8 @@
 			sh.removeStreams(whitelist) // Data provided by remote nodes is corrupted
 		} else {
 			// It is the last block gives a wrong commit sig. Blame the provider of the last block.
-<<<<<<< HEAD
-			criminal := stids[len(stids)-1]
-			sh.removeStreams([]sttypes.StreamID{criminal})
-=======
 			st2Blame := stids[len(stids)-1]
 			sh.removeStreams([]sttypes.StreamID{st2Blame})
->>>>>>> 2916c337
 		}
 		return n, err
 	}
