--- conflicted
+++ resolved
@@ -265,13 +265,8 @@
 		consensus.getLogger().Error().Err(err).
 			Uint64("viewID", recvMsg.ViewID).
 			Uint64("blockNum", recvMsg.BlockNum).
-<<<<<<< HEAD
 			Str("msgSender", senderKey.Bytes.Hex()).
-			Msg("Verify View Change Message Error")
-=======
-			Str("msgSender", recvMsg.SenderPubkey.Bytes.Hex()).
 			Msg("[onViewChange] process View Change message error")
->>>>>>> 6407afc7
 		return
 	}
 
@@ -284,29 +279,6 @@
 				consensus.getLogger().Error().Err(err).Msg("[onViewChange] startNewView failed")
 				return
 			}
-<<<<<<< HEAD
-			commitPayload := signature.ConstructCommitPayload(consensus.ChainReader,
-				block.Epoch(), block.Hash(), block.NumberU64(), block.Header().ViewID().Uint64())
-			for i, key := range consensus.priKey {
-				if err := consensus.commitBitmap.SetKey(key.Pub.Bytes, true); err != nil {
-					consensus.getLogger().Warn().Err(err).
-						Msgf("[OnViewChange] New Leader commit bitmap set failed for key at index %d", i)
-					continue
-				}
-
-				if _, err := consensus.Decider.SubmitVote(
-					quorum.Commit,
-					[]bls.SerializedPublicKey{key.Pub.Bytes},
-					key.Pri.SignHash(commitPayload),
-					common.BytesToHash(consensus.blockHash[:]),
-					block.NumberU64(),
-					block.Header().ViewID().Uint64(),
-				); err != nil {
-					consensus.getLogger().Warn().Err(err).Msg("submit vote on viewchange commit failed")
-					return
-				}
-=======
->>>>>>> 6407afc7
 
 			go func() {
 				consensus.ReadySignal <- struct{}{}
@@ -432,36 +404,7 @@
 
 	// NewView message is verified, change state to normal consensus
 	if preparedBlock != nil {
-<<<<<<< HEAD
-		// Construct and send the commit message
-		commitPayload := signature.ConstructCommitPayload(consensus.ChainReader,
-			preparedBlock.Epoch(), preparedBlock.Hash(), preparedBlock.NumberU64(), preparedBlock.Header().ViewID().Uint64())
-		groupID := []nodeconfig.GroupID{
-			nodeconfig.NewGroupIDByShardID(nodeconfig.ShardID(consensus.ShardID))}
-
-		for _, key := range consensus.priKey {
-			if !consensus.IsValidatorInCommittee(key.Pub.Bytes) {
-				continue
-			}
-			p2pMsg, err := consensus.construct(
-				msg_pb.MessageType_COMMIT,
-				commitPayload,
-				[]*bls.PrivateKeyWrapper{&key},
-			)
-			if err != nil {
-				consensus.getLogger().Err(err).Msg("could not create commit message")
-				continue
-			}
-
-			consensus.getLogger().Info().Msg("onNewView === commit")
-			consensus.host.SendMessageToGroups(
-				groupID,
-				p2p.ConstructMessage(p2pMsg.Bytes),
-			)
-		}
-=======
 		consensus.sendCommitMessages(preparedBlock)
->>>>>>> 6407afc7
 		consensus.switchPhase("onNewView", FBFTCommit)
 	} else {
 		consensus.ResetState()
