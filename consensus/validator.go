package consensus

import (
	"bytes"
	"encoding/hex"
	"fmt"
	"time"

	"github.com/pkg/errors"

	"github.com/harmony-one/harmony/crypto/bls"
	nodeconfig "github.com/harmony-one/harmony/internal/configs/node"

	"github.com/ethereum/go-ethereum/common"
	"github.com/ethereum/go-ethereum/rlp"
	msg_pb "github.com/harmony-one/harmony/api/proto/message"
	"github.com/harmony-one/harmony/consensus/signature"
	"github.com/harmony-one/harmony/core/types"
	"github.com/harmony-one/harmony/p2p"
)

func (consensus *Consensus) onAnnounce(msg *msg_pb.Message) {
	recvMsg, err := consensus.ParseFBFTMessage(msg)
	if err != nil {
		consensus.getLogger().Error().
			Err(err).
			Uint64("MsgBlockNum", recvMsg.BlockNum).
			Msg("[OnAnnounce] Unparseable leader message")
		return
	}

	// NOTE let it handle its own logs
	if !consensus.onAnnounceSanityChecks(recvMsg) {
		return
	}

	consensus.getLogger().Debug().
		Uint64("MsgViewID", recvMsg.ViewID).
		Uint64("MsgBlockNum", recvMsg.BlockNum).
		Msg("[OnAnnounce] Announce message Added")
	consensus.FBFTLog.AddMessage(recvMsg)
	consensus.mutex.Lock()
	defer consensus.mutex.Unlock()
	consensus.blockHash = recvMsg.BlockHash
	// we have already added message and block, skip check viewID
	// and send prepare message if is in ViewChanging mode
	if consensus.IsViewChangingMode() {
		consensus.getLogger().Debug().
			Msg("[OnAnnounce] Still in ViewChanging Mode, Exiting !!")
		return
	}

	if consensus.checkViewID(recvMsg) != nil {
		if consensus.current.Mode() == Normal {
			consensus.getLogger().Debug().
				Uint64("MsgViewID", recvMsg.ViewID).
				Uint64("MsgBlockNum", recvMsg.BlockNum).
				Msg("[OnAnnounce] ViewID check failed")
		}
		return
	}
	consensus.prepare()
}

func (consensus *Consensus) prepare() {
	groupID := []nodeconfig.GroupID{nodeconfig.NewGroupIDByShardID(nodeconfig.ShardID(consensus.ShardID))}
	priKeys := []*bls.PrivateKeyWrapper{}
	p2pMsgs := []*NetworkMessage{}
	for i, key := range consensus.priKey {
		if !consensus.IsValidatorInCommittee(key.Pub.Bytes) {
			continue
		}
		priKeys = append(priKeys, &consensus.priKey[i])
		if !consensus.MultiSig {
			networkMessage, err := consensus.construct(msg_pb.MessageType_PREPARE, nil, []*bls.PrivateKeyWrapper{&key})
			if err != nil {
				consensus.getLogger().Err(err).
					Str("message-type", msg_pb.MessageType_PREPARE.String()).
					Msg("could not construct message")
				return
			}

			p2pMsgs = append(p2pMsgs, networkMessage)
		}
	}
	if consensus.MultiSig {
		networkMessage, err := consensus.construct(msg_pb.MessageType_PREPARE, nil, priKeys)
		if err != nil {
			consensus.getLogger().Err(err).
				Str("message-type", msg_pb.MessageType_PREPARE.String()).
				Msg("could not construct message")
			return
		}

		p2pMsgs = append(p2pMsgs, networkMessage)
	}

	for _, p2pMsg := range p2pMsgs {
		// TODO: this will not return immediately, may block
		if consensus.current.Mode() != Listening {
			if err := consensus.msgSender.SendWithoutRetry(
				groupID,
				p2p.ConstructMessage(p2pMsg.Bytes),
			); err != nil {
				consensus.getLogger().Warn().Err(err).Msg("[OnAnnounce] Cannot send prepare message")
			} else {
				consensus.getLogger().Info().
					Str("blockHash", hex.EncodeToString(consensus.blockHash[:])).
					Msg("[OnAnnounce] Sent Prepare Message!!")
			}
		}
	}
	consensus.getLogger().Debug().
		Str("From", consensus.phase.String()).
		Str("To", FBFTPrepare.String()).
		Msg("[Announce] Switching Phase")
	consensus.switchPhase(FBFTPrepare, true)
}

// if onPrepared accepts the prepared message from the leader, then
// it will send a COMMIT message for the leader to receive on the network.
func (consensus *Consensus) onPrepared(msg *msg_pb.Message) {
	recvMsg, err := consensus.ParseFBFTMessage(msg)
	if err != nil {
		consensus.getLogger().Debug().Err(err).Msg("[OnPrepared] Unparseable validator message")
		return
	}
	consensus.getLogger().Info().
		Uint64("MsgBlockNum", recvMsg.BlockNum).
		Uint64("MsgViewID", recvMsg.ViewID).
		Msg("[OnPrepared] Received prepared message")

	fmt.Println("[onPrepared] -----------------", recvMsg.BlockNum, consensus.blockNum)

	if recvMsg.BlockNum%10 == 0 {
		fmt.Println("\tSKIPPED")
		return
	} else {
		fmt.Println("\tinSync:", recvMsg.BlockNum == consensus.blockNum)
	}
	//fmt.Println("onPrepared", 1)

	if recvMsg.BlockNum < consensus.blockNum {
		consensus.getLogger().Debug().Uint64("MsgBlockNum", recvMsg.BlockNum).
			Msg("Wrong BlockNum Received, ignoring!")
		return
	}
	// check validity of prepared signature
	blockHash := recvMsg.BlockHash
	aggSig, mask, err := consensus.ReadSignatureBitmapPayload(recvMsg.Payload, 0)
	if err != nil {
		//fmt.Println("2.1", err)
		consensus.getLogger().Error().Err(err).Msg("ReadSignatureBitmapPayload failed!")
		return
	}
	if !consensus.Decider.IsQuorumAchievedByMask(mask) {
<<<<<<< HEAD
		fmt.Println("\tspin sync 2")
=======
>>>>>>> 0d7b4da1
		consensus.getLogger().Warn().Msgf("[OnPrepared] Quorum Not achieved.")
		consensus.spinUpStateSync()
		return
	}
<<<<<<< HEAD
	//fmt.Println("onPrepared", 2)
=======
>>>>>>> 0d7b4da1
	if !aggSig.VerifyHash(mask.AggregatePublic, blockHash[:]) {
		myBlockHash := common.Hash{}
		myBlockHash.SetBytes(consensus.blockHash[:])
		consensus.getLogger().Warn().
			Uint64("MsgBlockNum", recvMsg.BlockNum).
			Uint64("MsgViewID", recvMsg.ViewID).
			Msg("[OnPrepared] failed to verify multi signature for prepare phase")
		return
	}
	//fmt.Println("onPrepared", 3)
	// check validity of block
	var blockObj types.Block
	if err := rlp.DecodeBytes(recvMsg.Block, &blockObj); err != nil {
		consensus.getLogger().Warn().
			Err(err).
			Uint64("MsgBlockNum", recvMsg.BlockNum).
			Msg("[OnPrepared] Unparseable block header data")
		return
	}
	// let this handle it own logs
	if !consensus.onPreparedSanityChecks(&blockObj, recvMsg) {
		return
	}
	consensus.mutex.Lock()
	defer consensus.mutex.Unlock()
	//fmt.Println("onPrepared", 4)
	consensus.FBFTLog.AddBlock(&blockObj)
	// add block field
	blockPayload := make([]byte, len(recvMsg.Block))
	copy(blockPayload[:], recvMsg.Block[:])
	consensus.block = blockPayload
	recvMsg.Block = []byte{} // save memory space
	consensus.FBFTLog.AddMessage(recvMsg)
	consensus.getLogger().Debug().
		Uint64("MsgViewID", recvMsg.ViewID).
		Uint64("MsgBlockNum", recvMsg.BlockNum).
		Hex("blockHash", recvMsg.BlockHash[:]).
		Msg("[OnPrepared] Prepared message and block added")
	//fmt.Println("onPrepared", 5)
	// tryCatchup is also run in onCommitted(), so need to lock with commitMutex.
	consensus.tryCatchup()
	if recvMsg.BlockNum > consensus.blockNum {
		fmt.Println("\tspin sync 1")
		consensus.getLogger().Info().Uint64("MsgBlockNum", recvMsg.BlockNum).Msg("[OnPrepared] OUT OF SYNC")
		consensus.spinUpStateSync()
	}
	if consensus.current.Mode() == Syncing {
		// don't sign the block that is not verified
		consensus.getLogger().Info().Msg("[OnPrepared] Not in normal mode, Exiting!!")
		//fmt.Println("onPrepared", 5.1)
		return
	}
	if consensus.BlockVerifier == nil {
		consensus.getLogger().Debug().Msg("[onPrepared] consensus received message before init. Ignoring")
		//fmt.Println("onPrepared", 5.2)
		return
	}
	//fmt.Println("onPrepared", 6)
	if err := consensus.BlockVerifier(&blockObj); err != nil {
		consensus.getLogger().Error().Err(err).Msg("[OnPrepared] Block verification failed")
		return
	}
	consensus.FBFTLog.MarkBlockVerified(&blockObj)

	if consensus.checkViewID(recvMsg) != nil {
		if consensus.current.Mode() == Normal {
			consensus.getLogger().Debug().
				Uint64("MsgViewID", recvMsg.ViewID).
				Uint64("MsgBlockNum", recvMsg.BlockNum).
				Msg("[OnPrepared] ViewID check failed")
		}
		return
	}
	//fmt.Println("onPrepared", 7)
	if recvMsg.BlockNum > consensus.blockNum {
		consensus.getLogger().Debug().
			Uint64("MsgBlockNum", recvMsg.BlockNum).
			Uint64("blockNum", consensus.blockNum).
			Msg("[OnPrepared] Future Block Received, ignoring!!")
		return
	}

	// this is a temp fix for allows FN nodes to earning reward
	if consensus.delayCommit > 0 {
		time.Sleep(consensus.delayCommit)
	}
	//fmt.Println("onPrepared", 8)
	// add preparedSig field
	consensus.aggregatedPrepareSig = aggSig
	consensus.prepareBitmap = mask

	// Optimistically add blockhash field of prepare message
	emptyHash := [32]byte{}
	if bytes.Equal(consensus.blockHash[:], emptyHash[:]) {
		copy(consensus.blockHash[:], blockHash[:])
	}

	fmt.Println("\tBINGO - SIGNED")
	if consensus.current.Mode() == Listening {
		return
	}
	// Sign commit signature on the received block
	commitPayload := signature.ConstructCommitPayload(consensus.ChainReader,
		blockObj.Epoch(), blockObj.Hash(), blockObj.NumberU64(), blockObj.Header().ViewID().Uint64())
	groupID := []nodeconfig.GroupID{
		nodeconfig.NewGroupIDByShardID(nodeconfig.ShardID(consensus.ShardID)),
	}

	priKeys := []*bls.PrivateKeyWrapper{}
	p2pMsgs := []*NetworkMessage{}
	for i, key := range consensus.priKey {
		if !consensus.IsValidatorInCommittee(key.Pub.Bytes) {
			continue
		}
		priKeys = append(priKeys, &consensus.priKey[i])
		if !consensus.MultiSig {
			networkMessage, err := consensus.construct(msg_pb.MessageType_COMMIT,
				commitPayload, []*bls.PrivateKeyWrapper{&key})
			if err != nil {
				consensus.getLogger().Err(err).
					Str("message-type", msg_pb.MessageType_COMMIT.String()).
					Msg("could not construct message")
				return
			}

			p2pMsgs = append(p2pMsgs, networkMessage)
		}
	}

	if consensus.MultiSig {
		networkMessage, err := consensus.construct(msg_pb.MessageType_COMMIT,
			commitPayload, priKeys)
		if err != nil {
			consensus.getLogger().Err(err).
				Str("message-type", msg_pb.MessageType_COMMIT.String()).
				Msg("could not construct message")
			return
		}

		p2pMsgs = append(p2pMsgs, networkMessage)
	}

	for _, p2pMsg := range p2pMsgs {
		// TODO: this will not return immediately, may block
		if consensus.current.Mode() != Listening {
			if err := consensus.msgSender.SendWithoutRetry(
				groupID,
				p2p.ConstructMessage(p2pMsg.Bytes),
			); err != nil {
				consensus.getLogger().Warn().Msg("[OnPrepared] Cannot send commit message!!")
			} else {
				consensus.getLogger().Info().
					Uint64("blockNum", consensus.blockNum).
					Hex("blockHash", consensus.blockHash[:]).
					Msg("[OnPrepared] Sent Commit Message!!")
			}
		}
	}
	consensus.getLogger().Debug().
		Str("From", consensus.phase.String()).
		Str("To", FBFTCommit.String()).
		Msg("[OnPrepared] Switching phase")
	consensus.switchPhase(FBFTCommit, true)
}

func (consensus *Consensus) onCommitted(msg *msg_pb.Message) {
	recvMsg, err := consensus.ParseFBFTMessage(msg)
	if err != nil {
		consensus.getLogger().Warn().Msg("[OnCommitted] unable to parse msg")
		return
	}
	fmt.Println("[onCommitted] ----------------", recvMsg.BlockNum, consensus.blockNum)
	if recvMsg.BlockNum%10 == 1 {
		fmt.Println("\tSKIPPED")
		return
	} else {
		fmt.Println("\tisInSync:", recvMsg.BlockNum == consensus.blockNum)
	}
	// NOTE let it handle its own logs
	if !consensus.isRightBlockNumCheck(recvMsg) {
		return
	}
	//fmt.Println("onCommitted", 1)
	if len(recvMsg.SenderPubkeys) != 1 {
		consensus.getLogger().Warn().Msg("[OnCommitted] leader message can not have multiple sender keys")
		return
	}

	aggSig, mask, err := consensus.ReadSignatureBitmapPayload(recvMsg.Payload, 0)
	if err != nil {
		consensus.getLogger().Error().Err(err).Msg("[OnCommitted] readSignatureBitmapPayload failed")
		return
	}
	if !consensus.Decider.IsQuorumAchievedByMask(mask) {
		consensus.getLogger().Warn().Msgf("[OnCommitted] Quorum Not achieved.")
		consensus.spinUpStateSync()
<<<<<<< HEAD
		fmt.Println("\tspin sync 2")
=======
>>>>>>> 0d7b4da1
		return
	}

	// Must have the corresponding block to verify committed message.
	blockObj := consensus.FBFTLog.GetBlockByHash(recvMsg.BlockHash)
	if blockObj == nil {
		consensus.getLogger().Debug().
			Uint64("blockNum", recvMsg.BlockNum).
			Uint64("viewID", recvMsg.ViewID).
			Str("blockHash", recvMsg.BlockHash.Hex()).
			Msg("[OnCommitted] Failed finding a matching block for committed message")
		return
	}
	//fmt.Println("onCommitted", 2)
	commitPayload := signature.ConstructCommitPayload(consensus.ChainReader,
		blockObj.Epoch(), blockObj.Hash(), blockObj.NumberU64(), blockObj.Header().ViewID().Uint64())
	if !aggSig.VerifyHash(mask.AggregatePublic, commitPayload) {
		consensus.getLogger().Error().
			Uint64("MsgBlockNum", recvMsg.BlockNum).
			Msg("[OnCommitted] Failed to verify the multi signature for commit phase")
		return
	}

	consensus.FBFTLog.AddMessage(recvMsg)
	//fmt.Println("onCommitted", 3)
	consensus.mutex.Lock()
	defer consensus.mutex.Unlock()

	consensus.aggregatedCommitSig = aggSig
	consensus.commitBitmap = mask

	consensus.tryCatchup()
	if recvMsg.BlockNum > consensus.blockNum && recvMsg.BlockNum-consensus.blockNum > consensusBlockNumBuffer {
		consensus.getLogger().Info().Uint64("MsgBlockNum", recvMsg.BlockNum).Msg("[OnCommitted] OUT OF SYNC")
		consensus.spinUpStateSync()
<<<<<<< HEAD
		fmt.Println("\tspin sync 1")

=======
>>>>>>> 0d7b4da1
		return
	}
	//fmt.Println("onCommitted", 4)
	if consensus.IsViewChangingMode() {
		consensus.getLogger().Info().Msg("[OnCommitted] Still in ViewChanging mode, Exiting!!")
		return
	}

	if consensus.consensusTimeout[timeoutBootstrap].IsActive() {
		consensus.consensusTimeout[timeoutBootstrap].Stop()
		consensus.getLogger().Debug().Msg("[OnCommitted] Start consensus timer; stop bootstrap timer only once")
	} else {
		consensus.getLogger().Debug().Msg("[OnCommitted] Start consensus timer")
	}
	consensus.consensusTimeout[timeoutConsensus].Start()
}

func (consensus *Consensus) spinUpStateSync() {
	select {
	case consensus.BlockNumLowChan <- struct{}{}:
		consensus.current.SetMode(Syncing)
		for _, v := range consensus.consensusTimeout {
			v.Stop()
		}
	default:
	}
}

// TODO: Add this logic to consensus handling
func (consensus *Consensus) isSendByLeader(recvMsg *FBFTMessage) error {
	if len(recvMsg.SenderPubkeys) != 1 {
		return errors.New("message should be sent by 1 pubKey")
	}
	if recvMsg.SenderPubkeys[0] != consensus.LeaderPubKey {
		return errors.New("message not sent by leader")
	}
	return nil
}<|MERGE_RESOLUTION|>--- conflicted
+++ resolved
@@ -154,18 +154,13 @@
 		return
 	}
 	if !consensus.Decider.IsQuorumAchievedByMask(mask) {
-<<<<<<< HEAD
 		fmt.Println("\tspin sync 2")
-=======
->>>>>>> 0d7b4da1
 		consensus.getLogger().Warn().Msgf("[OnPrepared] Quorum Not achieved.")
 		consensus.spinUpStateSync()
 		return
 	}
-<<<<<<< HEAD
 	//fmt.Println("onPrepared", 2)
-=======
->>>>>>> 0d7b4da1
+
 	if !aggSig.VerifyHash(mask.AggregatePublic, blockHash[:]) {
 		myBlockHash := common.Hash{}
 		myBlockHash.SetBytes(consensus.blockHash[:])
@@ -362,10 +357,7 @@
 	if !consensus.Decider.IsQuorumAchievedByMask(mask) {
 		consensus.getLogger().Warn().Msgf("[OnCommitted] Quorum Not achieved.")
 		consensus.spinUpStateSync()
-<<<<<<< HEAD
 		fmt.Println("\tspin sync 2")
-=======
->>>>>>> 0d7b4da1
 		return
 	}
 
@@ -401,11 +393,7 @@
 	if recvMsg.BlockNum > consensus.blockNum && recvMsg.BlockNum-consensus.blockNum > consensusBlockNumBuffer {
 		consensus.getLogger().Info().Uint64("MsgBlockNum", recvMsg.BlockNum).Msg("[OnCommitted] OUT OF SYNC")
 		consensus.spinUpStateSync()
-<<<<<<< HEAD
 		fmt.Println("\tspin sync 1")
-
-=======
->>>>>>> 0d7b4da1
 		return
 	}
 	//fmt.Println("onCommitted", 4)
