package consensus

import (
	"testing"

	"github.com/harmony-one/harmony/crypto"
	"github.com/harmony-one/harmony/crypto/pki"
	"github.com/harmony-one/harmony/p2p"
	consensus_proto "github.com/harmony-one/harmony/proto/consensus"
)

func TestConstructAnnounceMessage(test *testing.T) {
<<<<<<< HEAD
	leader := p2p.Peer{Ip: "1", Port: "2"}
	validator := p2p.Peer{Ip: "3", Port: "5"}
	consensus := New(leader, "0", []p2p.Peer{leader, validator}, leader)
=======
	leader := p2p.Peer{IP: "1", Port: "2"}
	validator := p2p.Peer{IP: "3", Port: "5"}
	consensus := NewConsensus("1", "2", "0", []p2p.Peer{leader, validator}, leader)
>>>>>>> 8cddd154
	consensus.blockHash = [32]byte{}
	header := consensus.blockHeader
	msg := consensus.constructAnnounceMessage()

	if len(msg) != 1+1+1+4+32+2+64+len(header) {
		test.Errorf("Annouce message is not constructed in the correct size: %d", len(msg))
	}
}

func TestConstructChallengeMessage(test *testing.T) {
	leaderPriKey := crypto.Ed25519Curve.Scalar()
	priKeyInBytes := crypto.HashSha256("12")
	leaderPriKey.UnmarshalBinary(priKeyInBytes[:])
	leaderPubKey := pki.GetPublicKeyFromScalar(leaderPriKey)
	leader := p2p.Peer{IP: "1", Port: "2", PubKey: leaderPubKey}

	validatorPriKey := crypto.Ed25519Curve.Scalar()
	priKeyInBytes = crypto.HashSha256("12")
	validatorPriKey.UnmarshalBinary(priKeyInBytes[:])
	validatorPubKey := pki.GetPublicKeyFromScalar(leaderPriKey)
	validator := p2p.Peer{IP: "3", Port: "5", PubKey: validatorPubKey}

	consensus := New(leader, "0", []p2p.Peer{leader, validator}, leader)
	consensus.blockHash = [32]byte{}
	(*consensus.commitments)[0] = leaderPubKey
	(*consensus.commitments)[1] = validatorPubKey
	consensus.bitmap.SetKey(leaderPubKey, true)
	consensus.bitmap.SetKey(validatorPubKey, true)

	msg, _, _ := consensus.constructChallengeMessage(consensus_proto.Challenge)

	if len(msg) != 1+1+1+4+32+2+33+33+32+64 {
		test.Errorf("Annouce message is not constructed in the correct size: %d", len(msg))
	}
}<|MERGE_RESOLUTION|>--- conflicted
+++ resolved
@@ -10,15 +10,9 @@
 )
 
 func TestConstructAnnounceMessage(test *testing.T) {
-<<<<<<< HEAD
-	leader := p2p.Peer{Ip: "1", Port: "2"}
-	validator := p2p.Peer{Ip: "3", Port: "5"}
-	consensus := New(leader, "0", []p2p.Peer{leader, validator}, leader)
-=======
 	leader := p2p.Peer{IP: "1", Port: "2"}
 	validator := p2p.Peer{IP: "3", Port: "5"}
-	consensus := NewConsensus("1", "2", "0", []p2p.Peer{leader, validator}, leader)
->>>>>>> 8cddd154
+	consensus := New(leader, "0", []p2p.Peer{leader, validator}, leader)
 	consensus.blockHash = [32]byte{}
 	header := consensus.blockHeader
 	msg := consensus.constructAnnounceMessage()
