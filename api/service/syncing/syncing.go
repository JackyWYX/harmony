package syncing

import (
	"bytes"
	"encoding/hex"
	"fmt"
	"math/rand"
	"reflect"
	"sort"
	"strconv"
	"sync"
	"time"

	"github.com/Workiva/go-datastructures/queue"
	"github.com/ethereum/go-ethereum/common"
	"github.com/ethereum/go-ethereum/rlp"
	"github.com/harmony-one/harmony/api/service/syncing/downloader"
	pb "github.com/harmony-one/harmony/api/service/syncing/downloader/proto"
	"github.com/harmony-one/harmony/consensus"
	"github.com/harmony-one/harmony/consensus/engine"
	"github.com/harmony-one/harmony/core"
	"github.com/harmony-one/harmony/core/types"
	"github.com/harmony-one/harmony/internal/utils"
	"github.com/harmony-one/harmony/node/worker"
	"github.com/harmony-one/harmony/p2p"
	"github.com/pkg/errors"
)

// Constants for syncing.
const (
	downloadBlocksRetryLimit        = 5 // downloadBlocks service retry limit
	TimesToFail                     = 5 // downloadBlocks service retry limit
	RegistrationNumber              = 3
	SyncingPortDifference           = 3000
	inSyncThreshold                 = 0    // when peerBlockHeight - myBlockHeight <= inSyncThreshold, it's ready to join consensus
	SyncLoopBatchSize        uint32 = 1000 // maximum size for one query of block hashes
	verifyHeaderBatchSize    uint64 = 100  // block chain header verification batch size
	SyncLoopFrequency               = 1    // unit in second
	LastMileBlocksSize              = 50

	// after cutting off a number of connected peers, the result number of peers
	// shall be between numPeersLowBound and numPeersHighBound
	numPeersLowBound  = 3
	numPeersHighBound = 5
)

// SyncPeerConfig is peer config to sync.
type SyncPeerConfig struct {
	ip          string
	port        string
	peerHash    []byte
	client      *downloader.Client
	blockHashes [][]byte       // block hashes before node doing sync
	newBlocks   []*types.Block // blocks after node doing sync
	mux         sync.Mutex
}

// GetClient returns client pointer of downloader.Client
func (peerConfig *SyncPeerConfig) GetClient() *downloader.Client {
	return peerConfig.client
}

// SyncBlockTask is the task struct to sync a specific block.
type SyncBlockTask struct {
	index     int
	blockHash []byte
}

// SyncConfig contains an array of SyncPeerConfig.
type SyncConfig struct {
	// mtx locks peers, and *SyncPeerConfig pointers in peers.
	// SyncPeerConfig itself is guarded by its own mutex.
	mtx sync.RWMutex

	peers []*SyncPeerConfig
}

// AddPeer adds the given sync peer.
func (sc *SyncConfig) AddPeer(peer *SyncPeerConfig) {
	sc.mtx.Lock()
	defer sc.mtx.Unlock()
	sc.peers = append(sc.peers, peer)
}

// ForEachPeer calls the given function with each peer.
// It breaks the iteration iff the function returns true.
func (sc *SyncConfig) ForEachPeer(f func(peer *SyncPeerConfig) (brk bool)) {
	sc.mtx.RLock()
	defer sc.mtx.RUnlock()
	fmt.Println("During sync processingtotal number of peers:", len(sc.peers))
	for _, peer := range sc.peers {
		if f(peer) {
			break
		}
	}
}

// CreateStateSync returns the implementation of StateSyncInterface interface.
func CreateStateSync(ip string, port string, peerHash [20]byte) *StateSync {
	stateSync := &StateSync{}
	stateSync.selfip = ip
	stateSync.selfport = port
	stateSync.selfPeerHash = peerHash
	stateSync.commonBlocks = make(map[int]*types.Block)
	stateSync.lastMileBlocks = []*types.Block{}
	return stateSync
}

// StateSync is the struct that implements StateSyncInterface.
type StateSync struct {
	selfip             string
	selfport           string
	selfPeerHash       [20]byte // hash of ip and address combination
	commonBlocks       map[int]*types.Block
	lastMileBlocks     []*types.Block // last mile blocks to catch up with the consensus
	syncConfig         *SyncConfig
	stateSyncTaskQueue *queue.Queue
	syncMux            sync.Mutex
	lastMileMux        sync.Mutex
}

func (ss *StateSync) purgeAllBlocksFromCache() {
	ss.lastMileMux.Lock()
	ss.lastMileBlocks = nil
	ss.lastMileMux.Unlock()

	ss.syncMux.Lock()
	defer ss.syncMux.Unlock()
	ss.commonBlocks = make(map[int]*types.Block)

	ss.syncConfig.ForEachPeer(func(configPeer *SyncPeerConfig) (brk bool) {
		configPeer.blockHashes = nil
		configPeer.newBlocks = nil
		return
	})
}

func (ss *StateSync) purgeOldBlocksFromCache() {
	ss.syncMux.Lock()
	defer ss.syncMux.Unlock()
	ss.commonBlocks = make(map[int]*types.Block)
	ss.syncConfig.ForEachPeer(func(configPeer *SyncPeerConfig) (brk bool) {
		configPeer.blockHashes = nil
		return
	})
}

// AddLastMileBlock add the lastest a few block into queue for syncing
// only keep the latest blocks with size capped by LastMileBlocksSize
func (ss *StateSync) AddLastMileBlock(block *types.Block) {
	ss.lastMileMux.Lock()
	defer ss.lastMileMux.Unlock()
	if ss.lastMileBlocks != nil {
		if len(ss.lastMileBlocks) >= LastMileBlocksSize {
			ss.lastMileBlocks = ss.lastMileBlocks[1:]
		}
		ss.lastMileBlocks = append(ss.lastMileBlocks, block)
	}
}

// CloseConnections close grpc  connections for state sync clients
func (sc *SyncConfig) CloseConnections() {
	sc.mtx.RLock()
	defer sc.mtx.RUnlock()
	for _, pc := range sc.peers {
		pc.client.Close()
	}
}

// FindPeerByHash returns the peer with the given hash, or nil if not found.
func (sc *SyncConfig) FindPeerByHash(peerHash []byte) *SyncPeerConfig {
	sc.mtx.RLock()
	defer sc.mtx.RUnlock()
	for _, pc := range sc.peers {
		if bytes.Equal(pc.peerHash, peerHash) {
			return pc
		}
	}
	return nil
}

// AddNewBlock will add newly received block into state syncing queue
func (ss *StateSync) AddNewBlock(peerHash []byte, block *types.Block) {
	pc := ss.syncConfig.FindPeerByHash(peerHash)
	if pc == nil {
		// Received a block with no active peer; just ignore.
		return
	}
	// TODO ek – we shouldn't mess with SyncPeerConfig's mutex.
	//  Factor this into a method, like pc.AddNewBlock(block)
	pc.mux.Lock()
	defer pc.mux.Unlock()
	pc.newBlocks = append(pc.newBlocks, block)
	utils.Logger().Debug().
		Int("total", len(pc.newBlocks)).
		Uint64("blockHeight", block.NumberU64()).
		Msg("[SYNC] new block received")
}

// CreateTestSyncPeerConfig used for testing.
func CreateTestSyncPeerConfig(client *downloader.Client, blockHashes [][]byte) *SyncPeerConfig {
	return &SyncPeerConfig{
		client:      client,
		blockHashes: blockHashes,
	}
}

// CompareSyncPeerConfigByblockHashes compares two SyncPeerConfig by blockHashes.
func CompareSyncPeerConfigByblockHashes(a *SyncPeerConfig, b *SyncPeerConfig) int {
	if len(a.blockHashes) != len(b.blockHashes) {
		if len(a.blockHashes) < len(b.blockHashes) {
			return -1
		}
		return 1
	}
	for id := range a.blockHashes {
		if !reflect.DeepEqual(a.blockHashes[id], b.blockHashes[id]) {
			return bytes.Compare(a.blockHashes[id], b.blockHashes[id])
		}
	}
	return 0
}

// GetBlocks gets blocks by calling grpc request to the corresponding peer.
func (peerConfig *SyncPeerConfig) GetBlocks(hashes [][]byte) ([][]byte, error) {
	response := peerConfig.client.GetBlocks(hashes)
	if response == nil {
		return nil, ErrGetBlock
	}
	return response.Payload, nil
}

// CreateSyncConfig creates SyncConfig for StateSync object.
func (ss *StateSync) CreateSyncConfig(peers []p2p.Peer, isBeacon bool) error {
	// limit the number of dns peers to connect
	randSeed := time.Now().UnixNano()
	peers = limitNumPeers(peers, randSeed)

	utils.Logger().Debug().
		Int("len", len(peers)).
		Bool("isBeacon", isBeacon).
		Msg("[SYNC] CreateSyncConfig: len of peers")

	if len(peers) == 0 {
		return errors.New("[SYNC] no peers to connect to")
	}
	if ss.syncConfig != nil {
		ss.syncConfig.CloseConnections()
	}
	ss.syncConfig = &SyncConfig{}

<<<<<<< HEAD
	// limit the number of dns peers to connect
	randSeed := time.Now().UnixNano()
	fmt.Println("before limit number size:", len(peers))
	peers = limitNumPeers(peers, randSeed)
	fmt.Println("after limit number size:", len(peers))

=======
>>>>>>> 14c29622
	var wg sync.WaitGroup
	for _, peer := range peers {
		wg.Add(1)
		go func(peer p2p.Peer) {
			defer wg.Done()
			client := downloader.ClientSetup(peer.IP, peer.Port)
			if client == nil {
				return
			}
			peerConfig := &SyncPeerConfig{
				ip:     peer.IP,
				port:   peer.Port,
				client: client,
			}
			ss.syncConfig.AddPeer(peerConfig)
		}(peer)
	}
	wg.Wait()
	utils.Logger().Info().
		Int("len", len(ss.syncConfig.peers)).
		Bool("isBeacon", isBeacon).
		Msg("[SYNC] Finished making connection to peers")

	return nil
}

// limitNumPeers limits number of peers to release some server end sources.
func limitNumPeers(ps []p2p.Peer, randSeed int64) []p2p.Peer {
	targetSize := calcNumPeersWithBound(len(ps), numPeersLowBound, numPeersHighBound)
	if len(ps) <= targetSize {
		return ps
	}

	r := rand.New(rand.NewSource(randSeed))
	r.Shuffle(len(ps), func(i, j int) { ps[i], ps[j] = ps[j], ps[i] })

	return ps[:targetSize]
}

// Peers are expected to limited at half of the size, capped between lowBound and highBound.
func calcNumPeersWithBound(size int, lowBound, highBound int) int {
	if size < lowBound {
		return size
	}
	expLen := size / 2
	if expLen < lowBound {
		expLen = lowBound
	}
	if expLen > highBound {
		expLen = highBound
	}
	return expLen
}

// GetActivePeerNumber returns the number of active peers
func (ss *StateSync) GetActivePeerNumber() int {
	if ss.syncConfig == nil {
		return 0
	}
	// len() is atomic; no need to hold mutex.
	return len(ss.syncConfig.peers)
}

// getHowManyMaxConsensus returns max number of consensus nodes and the first ID of consensus group.
// Assumption: all peers are sorted by CompareSyncPeerConfigByBlockHashes first.
// Caller shall ensure mtx is locked for reading.
func (sc *SyncConfig) getHowManyMaxConsensus() (int, int) {
	// As all peers are sorted by their blockHashes, all equal blockHashes should come together and consecutively.
	curCount := 0
	curFirstID := -1
	maxCount := 0
	maxFirstID := -1
	for i := range sc.peers {
		if curFirstID == -1 || CompareSyncPeerConfigByblockHashes(sc.peers[curFirstID], sc.peers[i]) != 0 {
			curCount = 1
			curFirstID = i
		} else {
			curCount++
		}
		if curCount > maxCount {
			maxCount = curCount
			maxFirstID = curFirstID
		}
	}
	return maxFirstID, maxCount
}

// InitForTesting used for testing.
func (sc *SyncConfig) InitForTesting(client *downloader.Client, blockHashes [][]byte) {
	sc.mtx.RLock()
	defer sc.mtx.RUnlock()
	for i := range sc.peers {
		sc.peers[i].blockHashes = blockHashes
		sc.peers[i].client = client
	}
}

// cleanUpPeers cleans up all peers whose blockHashes are not equal to
// consensus block hashes.  Caller shall ensure mtx is locked for RW.
func (sc *SyncConfig) cleanUpPeers(maxFirstID int) {
	fixedPeer := sc.peers[maxFirstID]
	for i := 0; i < len(sc.peers); i++ {
		if CompareSyncPeerConfigByblockHashes(fixedPeer, sc.peers[i]) != 0 {
			// TODO: move it into a util delete func.
			// See tip https://github.com/golang/go/wiki/SliceTricks
			// Close the client and remove the peer out of the
			sc.peers[i].client.Close()
			copy(sc.peers[i:], sc.peers[i+1:])
			sc.peers[len(sc.peers)-1] = nil
			sc.peers = sc.peers[:len(sc.peers)-1]
		}
	}
}

// GetBlockHashesConsensusAndCleanUp selects the most common peer config based on their block hashes to download/sync.
// Note that choosing the most common peer config does not guarantee that the blocks to be downloaded are the correct ones.
// The subsequent node syncing steps of verifying the block header chain will give such confirmation later.
// If later block header verification fails with the sync peer config chosen here, the entire sync loop gets retried with a new peer set.
func (sc *SyncConfig) GetBlockHashesConsensusAndCleanUp() {
	sc.mtx.Lock()
	defer sc.mtx.Unlock()
	// Sort all peers by the blockHashes.
	sort.Slice(sc.peers, func(i, j int) bool {
		return CompareSyncPeerConfigByblockHashes(sc.peers[i], sc.peers[j]) == -1
	})
	maxFirstID, maxCount := sc.getHowManyMaxConsensus()
	utils.Logger().Info().
		Int("maxFirstID", maxFirstID).
		Int("maxCount", maxCount).
		Msg("[SYNC] block consensus hashes")
	sc.cleanUpPeers(maxFirstID)
}

// getConsensusHashes gets all hashes needed to download.
func (ss *StateSync) getConsensusHashes(startHash []byte, size uint32) {
	var wg sync.WaitGroup
	ss.syncConfig.ForEachPeer(func(peerConfig *SyncPeerConfig) (brk bool) {
		wg.Add(1)
		go func() {
			defer wg.Done()

			response := peerConfig.client.GetBlockHashes(startHash, size, ss.selfip, ss.selfport)
			if response == nil {
				utils.Logger().Warn().
					Str("peerIP", peerConfig.ip).
					Str("peerPort", peerConfig.port).
					Msg("[SYNC] getConsensusHashes Nil Response")
				return
			}
			if len(response.Payload) > int(size+1) {
				utils.Logger().Warn().
					Uint32("requestSize", size).
					Int("respondSize", len(response.Payload)).
					Msg("[SYNC] getConsensusHashes: receive more blockHahses than request!")
				peerConfig.blockHashes = response.Payload[:size+1]
			} else {
				peerConfig.blockHashes = response.Payload
			}
		}()
		return
	})
	wg.Wait()
	ss.syncConfig.GetBlockHashesConsensusAndCleanUp()
	utils.Logger().Info().Msg("[SYNC] Finished getting consensus block hashes")
}

func (ss *StateSync) generateStateSyncTaskQueue(bc *core.BlockChain) {
	ss.stateSyncTaskQueue = queue.New(0)
	ss.syncConfig.ForEachPeer(func(configPeer *SyncPeerConfig) (brk bool) {
		for id, blockHash := range configPeer.blockHashes {
			if err := ss.stateSyncTaskQueue.Put(SyncBlockTask{index: id, blockHash: blockHash}); err != nil {
				utils.Logger().Warn().
					Err(err).
					Int("taskIndex", id).
					Str("taskBlock", hex.EncodeToString(blockHash)).
					Msg("[SYNC] generateStateSyncTaskQueue: cannot add task")
			}
		}
		brk = true
		return
	})
	utils.Logger().Info().Int64("length", ss.stateSyncTaskQueue.Len()).Msg("[SYNC] generateStateSyncTaskQueue: finished")
}

// downloadBlocks downloads blocks from state sync task queue.
func (ss *StateSync) downloadBlocks(bc *core.BlockChain) {
	// Initialize blockchain
	var wg sync.WaitGroup
	count := 0
	ss.syncConfig.ForEachPeer(func(peerConfig *SyncPeerConfig) (brk bool) {
		wg.Add(1)
		go func(stateSyncTaskQueue *queue.Queue, bc *core.BlockChain) {
			defer wg.Done()
			for !stateSyncTaskQueue.Empty() {
				task, err := ss.stateSyncTaskQueue.Poll(1, time.Millisecond)
				if err == queue.ErrTimeout || len(task) == 0 {
					utils.Logger().Error().Err(err).Msg("[SYNC] downloadBlocks: ss.stateSyncTaskQueue poll timeout")
					break
				}
				syncTask := task[0].(SyncBlockTask)
				//id := syncTask.index
				payload, err := peerConfig.GetBlocks([][]byte{syncTask.blockHash})
				if err != nil || len(payload) == 0 {
					count++
					utils.Logger().Error().Err(err).Int("failNumber", count).Msg("[SYNC] downloadBlocks: GetBlocks failed")
					if count > downloadBlocksRetryLimit {
						break
					}
					if err := ss.stateSyncTaskQueue.Put(syncTask); err != nil {
						utils.Logger().Warn().
							Err(err).
							Int("taskIndex", syncTask.index).
							Str("taskBlock", hex.EncodeToString(syncTask.blockHash)).
							Msg("downloadBlocks: cannot add task")
					}
					continue
				}

				var blockObj types.Block
				// currently only send one block a time
				err = rlp.DecodeBytes(payload[0], &blockObj)

				if err != nil {
					count++
					utils.Logger().Error().Err(err).Msg("[SYNC] downloadBlocks: failed to DecodeBytes from received new block")
					if count > downloadBlocksRetryLimit {
						break
					}
					if err := ss.stateSyncTaskQueue.Put(syncTask); err != nil {
						utils.Logger().Warn().
							Err(err).
							Int("taskIndex", syncTask.index).
							Str("taskBlock", hex.EncodeToString(syncTask.blockHash)).
							Msg("cannot add task")
					}
					continue
				}
				ss.syncMux.Lock()
				ss.commonBlocks[syncTask.index] = &blockObj
				ss.syncMux.Unlock()
			}
		}(ss.stateSyncTaskQueue, bc)
		return
	})
	wg.Wait()
	utils.Logger().Info().Msg("[SYNC] downloadBlocks: finished")
}

// CompareBlockByHash compares two block by hash, it will be used in sort the blocks
func CompareBlockByHash(a *types.Block, b *types.Block) int {
	ha := a.Hash()
	hb := b.Hash()
	return bytes.Compare(ha[:], hb[:])
}

// GetHowManyMaxConsensus will get the most common blocks and the first such blockID
func GetHowManyMaxConsensus(blocks []*types.Block) (int, int) {
	// As all peers are sorted by their blockHashes, all equal blockHashes should come together and consecutively.
	curCount := 0
	curFirstID := -1
	maxCount := 0
	maxFirstID := -1
	for i := range blocks {
		if curFirstID == -1 || CompareBlockByHash(blocks[curFirstID], blocks[i]) != 0 {
			curCount = 1
			curFirstID = i
		} else {
			curCount++
		}
		if curCount > maxCount {
			maxCount = curCount
			maxFirstID = curFirstID
		}
	}
	return maxFirstID, maxCount
}

func (ss *StateSync) getMaxConsensusBlockFromParentHash(parentHash common.Hash) *types.Block {
	candidateBlocks := []*types.Block{}
	ss.syncMux.Lock()
	ss.syncConfig.ForEachPeer(func(peerConfig *SyncPeerConfig) (brk bool) {
		for _, block := range peerConfig.newBlocks {
			ph := block.ParentHash()
			if bytes.Equal(ph[:], parentHash[:]) {
				candidateBlocks = append(candidateBlocks, block)
				break
			}
		}
		return
	})
	ss.syncMux.Unlock()
	if len(candidateBlocks) == 0 {
		return nil
	}
	// Sort by blockHashes.
	sort.Slice(candidateBlocks, func(i, j int) bool {
		return CompareBlockByHash(candidateBlocks[i], candidateBlocks[j]) == -1
	})
	maxFirstID, maxCount := GetHowManyMaxConsensus(candidateBlocks)
	hash := candidateBlocks[maxFirstID].Hash()
	utils.Logger().Debug().
		Hex("parentHash", parentHash[:]).
		Hex("hash", hash[:]).
		Int("maxCount", maxCount).
		Msg("[SYNC] Find block with matching parenthash")
	return candidateBlocks[maxFirstID]
}

func (ss *StateSync) getBlockFromOldBlocksByParentHash(parentHash common.Hash) *types.Block {
	for _, block := range ss.commonBlocks {
		ph := block.ParentHash()
		if bytes.Equal(ph[:], parentHash[:]) {
			return block
		}
	}
	return nil
}

func (ss *StateSync) getBlockFromLastMileBlocksByParentHash(parentHash common.Hash) *types.Block {
	for _, block := range ss.lastMileBlocks {
		ph := block.ParentHash()
		if bytes.Equal(ph[:], parentHash[:]) {
			return block
		}
	}
	return nil
}

// UpdateBlockAndStatus ...
func (ss *StateSync) UpdateBlockAndStatus(block *types.Block, bc *core.BlockChain, worker *worker.Worker, verifyAllSig bool) error {
	if block.NumberU64() != bc.CurrentBlock().NumberU64()+1 {
		utils.Logger().Info().Uint64("curBlockNum", bc.CurrentBlock().NumberU64()).Uint64("receivedBlockNum", block.NumberU64()).Msg("[SYNC] Inappropriate block number, ignore!")
		return nil
	}

	// Verify block signatures
	if block.NumberU64() > 1 {
		// Verify signature every 100 blocks
		verifySig := block.NumberU64()%verifyHeaderBatchSize == 0
		if verifyAllSig {
			verifySig = true
		}
		err := bc.Engine().VerifyHeader(bc, block.Header(), verifySig)
		if err == engine.ErrUnknownAncestor {
			return err
		} else if err != nil {
			utils.Logger().Error().Err(err).Msgf("[SYNC] UpdateBlockAndStatus: failed verifying signatures for new block %d", block.NumberU64())

			if !verifyAllSig {
				utils.Logger().Debug().Interface("block", bc.CurrentBlock()).Msg("[SYNC] UpdateBlockAndStatus: Rolling back last 99 blocks!")
				for i := uint64(0); i < verifyHeaderBatchSize-1; i++ {
					bc.Rollback([]common.Hash{bc.CurrentBlock().Hash()})
				}
			}
			return err
		}
	}

	_, err := bc.InsertChain([]*types.Block{block}, false /* verifyHeaders */)
	if err != nil {
		utils.Logger().Error().
			Err(err).
			Msgf(
				"[SYNC] UpdateBlockAndStatus: Error adding new block to blockchain %d %d",
				block.NumberU64(),
				block.ShardID(),
			)

		utils.Logger().Debug().
			Interface("block", bc.CurrentBlock()).
			Msg("[SYNC] UpdateBlockAndStatus: Rolling back current block!")
		bc.Rollback([]common.Hash{bc.CurrentBlock().Hash()})
		return err
	}
	utils.Logger().Info().
		Uint64("blockHeight", block.NumberU64()).
		Uint64("blockEpoch", block.Epoch().Uint64()).
		Str("blockHex", block.Hash().Hex()).
		Uint32("ShardID", block.ShardID()).
		Msg("[SYNC] UpdateBlockAndStatus: New Block Added to Blockchain")
	for i, tx := range block.StakingTransactions() {
		utils.Logger().Info().
			Msgf(
				"StakingTxn %d: %s, %v", i, tx.StakingType().String(), tx.StakingMessage(),
			)
	}
	return nil
}

// generateNewState will construct most recent state from downloaded blocks
func (ss *StateSync) generateNewState(bc *core.BlockChain, worker *worker.Worker) error {
	// update blocks created before node start sync
	parentHash := bc.CurrentBlock().Hash()

	var err error
	for {
		block := ss.getBlockFromOldBlocksByParentHash(parentHash)
		if block == nil {
			break
		}
		err = ss.UpdateBlockAndStatus(block, bc, worker, false)
		if err != nil {
			break
		}
		parentHash = block.Hash()
	}
	ss.syncMux.Lock()
	ss.commonBlocks = make(map[int]*types.Block)
	ss.syncMux.Unlock()

	// update blocks after node start sync
	parentHash = bc.CurrentBlock().Hash()
	for {
		block := ss.getMaxConsensusBlockFromParentHash(parentHash)
		if block == nil {
			break
		}
		err = ss.UpdateBlockAndStatus(block, bc, worker, false)
		if err != nil {
			break
		}
		parentHash = block.Hash()
	}
	// TODO ek – Do we need to hold syncMux now that syncConfig has its own mutex?
	ss.syncMux.Lock()
	ss.syncConfig.ForEachPeer(func(peer *SyncPeerConfig) (brk bool) {
		peer.newBlocks = []*types.Block{}
		return
	})
	ss.syncMux.Unlock()

	// update last mile blocks if any
	parentHash = bc.CurrentBlock().Hash()
	for {
		block := ss.getBlockFromLastMileBlocksByParentHash(parentHash)
		if block == nil {
			break
		}
		err = ss.UpdateBlockAndStatus(block, bc, worker, false)
		if err != nil {
			break
		}
		parentHash = block.Hash()
	}

	return err
}

// ProcessStateSync processes state sync from the blocks received but not yet processed so far
func (ss *StateSync) ProcessStateSync(startHash []byte, size uint32, bc *core.BlockChain, worker *worker.Worker) error {
	// Gets consensus hashes.
	ss.getConsensusHashes(startHash, size)
	ss.generateStateSyncTaskQueue(bc)
	// Download blocks.
	if ss.stateSyncTaskQueue.Len() > 0 {
		ss.downloadBlocks(bc)
	}
	return ss.generateNewState(bc, worker)
}

func (peerConfig *SyncPeerConfig) registerToBroadcast(peerHash []byte, ip, port string) error {
	response := peerConfig.client.Register(peerHash, ip, port)
	if response == nil || response.Type == pb.DownloaderResponse_FAIL {
		return ErrRegistrationFail
	} else if response.Type == pb.DownloaderResponse_SUCCESS {
		return nil
	}
	return ErrRegistrationFail
}

// RegisterNodeInfo will register node to peers to accept future new block broadcasting
// return number of successful registration
func (ss *StateSync) RegisterNodeInfo() int {
	registrationNumber := RegistrationNumber
	utils.Logger().Debug().
		Int("registrationNumber", registrationNumber).
		Int("activePeerNumber", len(ss.syncConfig.peers)).
		Msg("[SYNC] node registration to peers")

	count := 0
	ss.syncConfig.ForEachPeer(func(peerConfig *SyncPeerConfig) (brk bool) {
		logger := utils.Logger().With().Str("peerPort", peerConfig.port).Str("peerIP", peerConfig.ip).Logger()
		if count >= registrationNumber {
			brk = true
			return
		}
		if peerConfig.ip == ss.selfip && peerConfig.port == GetSyncingPort(ss.selfport) {
			logger.Debug().
				Str("selfport", ss.selfport).
				Str("selfsyncport", GetSyncingPort(ss.selfport)).
				Msg("[SYNC] skip self")
			return
		}
		err := peerConfig.registerToBroadcast(ss.selfPeerHash[:], ss.selfip, ss.selfport)
		if err != nil {
			logger.Debug().
				Hex("selfPeerHash", ss.selfPeerHash[:]).
				Msg("[SYNC] register failed to peer")
			return
		}

		logger.Debug().Msg("[SYNC] register success")
		count++
		return
	})
	return count
}

// getMaxPeerHeight gets the maximum blockchain heights from peers
func (ss *StateSync) getMaxPeerHeight(isBeacon bool) uint64 {
	maxHeight := uint64(0)
	var wg sync.WaitGroup
	ss.syncConfig.ForEachPeer(func(peerConfig *SyncPeerConfig) (brk bool) {
		wg.Add(1)
		go func() {
			defer wg.Done()
			//debug
			// utils.Logger().Debug().Bool("isBeacon", isBeacon).Str("peerIP", peerConfig.ip).Str("peerPort", peerConfig.port).Msg("[Sync]getMaxPeerHeight")
			response, err := peerConfig.client.GetBlockChainHeight()
			if err != nil {
				utils.Logger().Warn().Err(err).Str("peerIP", peerConfig.ip).Str("peerPort", peerConfig.port).Msg("[Sync]GetBlockChainHeight failed")
				return
			}
			ss.syncMux.Lock()
			if response != nil && maxHeight < response.BlockHeight {
				maxHeight = response.BlockHeight
			}
			ss.syncMux.Unlock()
		}()
		return
	})
	wg.Wait()
	return maxHeight
}

// IsSameBlockchainHeight checks whether the node is out of sync from other peers
func (ss *StateSync) IsSameBlockchainHeight(bc *core.BlockChain) (uint64, bool) {
	otherHeight := ss.getMaxPeerHeight(false)
	currentHeight := bc.CurrentBlock().NumberU64()
	return otherHeight, currentHeight == otherHeight
}

// IsOutOfSync checks whether the node is out of sync from other peers
func (ss *StateSync) IsOutOfSync(bc *core.BlockChain) bool {
	otherHeight := ss.getMaxPeerHeight(false)
	currentHeight := bc.CurrentBlock().NumberU64()
	utils.Logger().Debug().
		Uint64("OtherHeight", otherHeight).
		Uint64("MyHeight", currentHeight).
		Bool("IsOutOfSync", currentHeight+inSyncThreshold < otherHeight).
		Msg("[SYNC] Checking sync status")
	return currentHeight+inSyncThreshold < otherHeight
}

// SyncLoop will keep syncing with peers until catches up
func (ss *StateSync) SyncLoop(bc *core.BlockChain, worker *worker.Worker, isBeacon bool, consensus *consensus.Consensus) {
	if !isBeacon {
		ss.RegisterNodeInfo()
	}
	// remove SyncLoopFrequency
	ticker := time.NewTicker(SyncLoopFrequency * time.Second)
	defer ticker.Stop()
	for range ticker.C {
		otherHeight := ss.getMaxPeerHeight(isBeacon)
		currentHeight := bc.CurrentBlock().NumberU64()
		if currentHeight >= otherHeight {
			utils.Logger().Info().
				Msgf("[SYNC] Node is now IN SYNC! (isBeacon: %t, ShardID: %d, otherHeight: %d, currentHeight: %d)",
					isBeacon, bc.ShardID(), otherHeight, currentHeight)
			return
		}
		utils.Logger().Info().
			Msgf("[SYNC] Node is OUT OF SYNC (isBeacon: %t, ShardID: %d, otherHeight: %d, currentHeight: %d)",
				isBeacon, bc.ShardID(), otherHeight, currentHeight)

		startHash := bc.CurrentBlock().Hash()
		size := uint32(otherHeight - currentHeight)
		if size > SyncLoopBatchSize {
			size = SyncLoopBatchSize
		}
		err := ss.ProcessStateSync(startHash[:], size, bc, worker)
		if err != nil {
			utils.Logger().Error().Err(err).
				Msgf("[SYNC] ProcessStateSync failed (isBeacon: %t, ShardID: %d, otherHeight: %d, currentHeight: %d)",
					isBeacon, bc.ShardID(), otherHeight, currentHeight)
		}
		ss.purgeOldBlocksFromCache()
		if consensus != nil {
			consensus.SetMode(consensus.UpdateConsensusInformation())
		}
	}
	ss.purgeAllBlocksFromCache()
}

// GetSyncingPort returns the syncing port.
func GetSyncingPort(nodePort string) string {
	if port, err := strconv.Atoi(nodePort); err == nil {
		return fmt.Sprintf("%d", port-SyncingPortDifference)
	}
	return ""
}<|MERGE_RESOLUTION|>--- conflicted
+++ resolved
@@ -234,7 +234,9 @@
 func (ss *StateSync) CreateSyncConfig(peers []p2p.Peer, isBeacon bool) error {
 	// limit the number of dns peers to connect
 	randSeed := time.Now().UnixNano()
+	fmt.Println("before limit number size:", len(peers))
 	peers = limitNumPeers(peers, randSeed)
+	fmt.Println("after limit number size:", len(peers))
 
 	utils.Logger().Debug().
 		Int("len", len(peers)).
@@ -249,15 +251,6 @@
 	}
 	ss.syncConfig = &SyncConfig{}
 
-<<<<<<< HEAD
-	// limit the number of dns peers to connect
-	randSeed := time.Now().UnixNano()
-	fmt.Println("before limit number size:", len(peers))
-	peers = limitNumPeers(peers, randSeed)
-	fmt.Println("after limit number size:", len(peers))
-
-=======
->>>>>>> 14c29622
 	var wg sync.WaitGroup
 	for _, peer := range peers {
 		wg.Add(1)
