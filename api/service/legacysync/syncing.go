--- conflicted
+++ resolved
@@ -10,8 +10,6 @@
 	"strconv"
 	"sync"
 	"time"
-
-	"github.com/harmony-one/harmony/internal/chain"
 
 	"github.com/Workiva/go-datastructures/queue"
 	"github.com/ethereum/go-ethereum/common"
@@ -824,20 +822,7 @@
 				return errors.Wrapf(err, "verify header signature %v", block.Hash().String())
 			}
 		}
-<<<<<<< HEAD
-		if verifySig {
-			sig, bitmap, err := chain.ParseCommitSigAndBitmap(block.GetCurrentCommitSig())
-			if err != nil {
-				return errors.Wrap(err, "parse commitSigAndBitmap")
-			}
-			if err := bc.Engine().VerifyHeaderSignature(bc, block.Header(), sig, bitmap); err != nil {
-				return errors.Wrapf(err, "verify header signature %v", block.Hash().String())
-			}
-		}
-		err := bc.Engine().VerifyHeader(bc, block.Header(), verifySig)
-=======
 		err := bc.Engine().VerifyHeader(bc, block.Header(), verifySeal)
->>>>>>> 2916c337
 		if err == engine.ErrUnknownAncestor {
 			return err
 		} else if err != nil {
@@ -874,14 +859,6 @@
 		Uint32("ShardID", block.ShardID()).
 		Msg("[SYNC] UpdateBlockAndStatus: New Block Added to Blockchain")
 
-<<<<<<< HEAD
-	if verifyAllSig {
-		if err := bc.WriteCommitSig(block.NumberU64(), block.GetCurrentCommitSig()); err != nil {
-			return err
-		}
-	}
-=======
->>>>>>> 2916c337
 	for i, tx := range block.StakingTransactions() {
 		utils.Logger().Info().
 			Msgf(
@@ -897,21 +874,6 @@
 	parentHash := bc.CurrentBlock().Hash()
 
 	var err error
-<<<<<<< HEAD
-	for block := ss.getBlockFromOldBlocksByParentHash(parentHash); ; {
-		if block == nil {
-			break
-		}
-		next := ss.getBlockFromOldBlocksByParentHash(block.Hash())
-		// Enforce sig check for the last block in a batch
-		enforceSigCheck := next == nil
-
-		err = ss.UpdateBlockAndStatus(block, bc, worker, enforceSigCheck)
-		if err != nil {
-			break
-		}
-		block = next
-=======
 
 	commonIter := ss.getCommonBlockIter(parentHash)
 	for {
@@ -925,7 +887,6 @@
 		if err != nil {
 			break
 		}
->>>>>>> 2916c337
 	}
 
 	ss.syncMux.Lock()
@@ -939,11 +900,7 @@
 		if block == nil {
 			break
 		}
-<<<<<<< HEAD
-		err = ss.UpdateBlockAndStatus(block, bc, worker, true)
-=======
 		err = ss.UpdateBlockAndStatus(block, bc, true, true)
->>>>>>> 2916c337
 		if err != nil {
 			break
 		}
@@ -964,11 +921,7 @@
 		if block == nil {
 			break
 		}
-<<<<<<< HEAD
-		err = ss.UpdateBlockAndStatus(block, bc, worker, true)
-=======
 		err = ss.UpdateBlockAndStatus(block, bc, false, false)
->>>>>>> 2916c337
 		if err != nil {
 			break
 		}
