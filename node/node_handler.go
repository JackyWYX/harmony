package node

import (
	"bytes"
	"encoding/gob"
	"harmony-benchmark/blockchain"
	"harmony-benchmark/common"
	"harmony-benchmark/p2p"
	"net"
	"os"
	"time"
)

// NodeHandler handles a new incoming connection.
func (node *Node) NodeHandler(conn net.Conn) {
	defer conn.Close()

	// Read p2p message payload
	content, err := p2p.ReadMessageContent(conn)

	if err != nil {
		node.log.Error("Read p2p data failed", "err", err, "node", node)
		return
	}
	consensus := node.consensus

	msgCategory, err := common.GetMessageCategory(content)
	if err != nil {
		node.log.Error("Read node type failed", "err", err, "node", node)
		return
	}

	msgType, err := common.GetMessageType(content)
	if err != nil {
		node.log.Error("Read action type failed", "err", err, "node", node)
		return
	}

	msgPayload, err := common.GetMessagePayload(content)
	if err != nil {
		node.log.Error("Read message payload failed", "err", err, "node", node)
		return
	}

	switch msgCategory {
	case common.COMMITTEE:
		actionType := common.CommitteeMessageType(msgType)
		switch actionType {
		case common.CONSENSUS:
			if consensus.IsLeader {
				consensus.ProcessMessageLeader(msgPayload)
			} else {
				consensus.ProcessMessageValidator(msgPayload)
			}
		}
	case common.NODE:
		actionType := common.NodeMessageType(msgType)
		switch actionType {
		case common.TRANSACTION:
			node.transactionMessageHandler(msgPayload)
		case common.CONTROL:
			controlType := msgPayload[0]
			if ControlMessageType(controlType) == STOP {
				node.log.Debug("Stopping Node", "node", node)
				os.Exit(0)
			}

		}
	}
}

func (node *Node) transactionMessageHandler(msgPayload []byte) {
	txMessageType := TransactionMessageType(msgPayload[0])

	switch txMessageType {
	case SEND:
		txDecoder := gob.NewDecoder(bytes.NewReader(msgPayload[1:])) // skip the SEND messge type

		txList := new([]*blockchain.Transaction)
		err := txDecoder.Decode(&txList)
		if err != nil {
			node.log.Error("Failed deserializing transaction list", "node", node)
		}
		node.addPendingTransactions(*txList)
	case REQUEST:
		reader := bytes.NewBuffer(msgPayload[1:])
		var txIds map[[32]byte]bool
		buf := make([]byte, 32) // 32 byte hash Id
		for {
			_, err := reader.Read(buf)
			if err != nil {
				break
			}

			var txId [32]byte
			copy(txId[:], buf)
			txIds[txId] = true
		}

		var txToReturn []*blockchain.Transaction
		for _, tx := range node.pendingTransactions {
			if txIds[tx.ID] {
				txToReturn = append(txToReturn, tx)
			}
		}

		// TODO: return the transaction list to requester
	}
}

<<<<<<< HEAD
// getFixedByteTxId copies the txId byte slice over to 32 byte array so the map can key on it
func getFixedByteTxId(txId []byte) [32]byte {
	var id [32]byte
	for i := range id {
		id[i] = txId[i]
	}
	return id
}
=======
>>>>>>> 3b7edd47

// WaitForConsensusReady ...
func (node *Node) WaitForConsensusReady(readySignal chan int) {
	node.log.Debug("Waiting for consensus ready", "node", node)

	var newBlock *blockchain.Block
	for { // keep waiting for consensus ready
		<-readySignal
		//node.log.Debug("Adding new block", "currentChainSize", len(node.blockchain.Blocks), "numTxs", len(node.blockchain.GetLatestBlock().Transactions), "PrevHash", node.blockchain.GetLatestBlock().PrevBlockHash, "Hash", node.blockchain.GetLatestBlock().Hash)
		for {
			// Once we have more than 10 transactions pending we will try creating a new block
			if len(node.pendingTransactions) >= 10 {
				selectedTxs := node.getTransactionsForNewBlock()

				if len(selectedTxs) == 0 {
					node.log.Debug("No valid transactions exist", "pendingTx", len(node.pendingTransactions))
				} else {
					node.log.Debug("Creating new block", "numTxs", len(selectedTxs), "pendingTxs", len(node.pendingTransactions), "currentChainSize", len(node.blockchain.Blocks))

					node.transactionInConsensus = selectedTxs
					newBlock = blockchain.NewBlock(selectedTxs, node.blockchain.GetLatestBlock().Hash)
					break
				}
			}
			// If not enough transactions to run consensus,
			// periodically check whether we have enough transactions to package into block.
			time.Sleep(1 * time.Second)
		}

		// Send the new block to consensus so it can be confirmed.
		node.BlockChannel <- *newBlock
	}
}

func (node *Node) VerifyNewBlock(newBlock *blockchain.Block) bool {
	return node.UtxoPool.VerifyTransactions(newBlock.Transactions)
}

func (node *Node) AddNewBlockToBlockchain(newBlock *blockchain.Block) {
	// Add it to blockchain
	node.blockchain.Blocks = append(node.blockchain.Blocks, newBlock)
	// Update UTXO pool
	node.UtxoPool.Update(newBlock.Transactions)
	// Clear transaction-in-consensus list
	node.transactionInConsensus = []*blockchain.Transaction{}
}<|MERGE_RESOLUTION|>--- conflicted
+++ resolved
@@ -108,18 +108,6 @@
 	}
 }
 
-<<<<<<< HEAD
-// getFixedByteTxId copies the txId byte slice over to 32 byte array so the map can key on it
-func getFixedByteTxId(txId []byte) [32]byte {
-	var id [32]byte
-	for i := range id {
-		id[i] = txId[i]
-	}
-	return id
-}
-=======
->>>>>>> 3b7edd47
-
 // WaitForConsensusReady ...
 func (node *Node) WaitForConsensusReady(readySignal chan int) {
 	node.log.Debug("Waiting for consensus ready", "node", node)
