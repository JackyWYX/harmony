package node

import (
	"bytes"
	"context"
	"math/big"
	"sync"
	"sync/atomic"
	"time"

	"github.com/ethereum/go-ethereum/common"
	"github.com/ethereum/go-ethereum/crypto"
	"github.com/ethereum/go-ethereum/rlp"
	pb "github.com/golang/protobuf/proto"
	"github.com/harmony-one/bls/ffi/go/bls"
	libp2p_peer "github.com/libp2p/go-libp2p-peer"

	"github.com/harmony-one/harmony/api/proto"
	proto_discovery "github.com/harmony-one/harmony/api/proto/discovery"
	"github.com/harmony-one/harmony/api/proto/message"
	proto_node "github.com/harmony-one/harmony/api/proto/node"
	"github.com/harmony-one/harmony/block"
	"github.com/harmony-one/harmony/core"
	"github.com/harmony-one/harmony/core/types"
	nodeconfig "github.com/harmony-one/harmony/internal/configs/node"
	"github.com/harmony-one/harmony/internal/ctxerror"
	"github.com/harmony-one/harmony/internal/utils"
	"github.com/harmony-one/harmony/p2p"
	"github.com/harmony-one/harmony/p2p/host"
	"github.com/harmony-one/harmony/shard"
)

const (
	consensusTimeout   = 30 * time.Second
	crossLinkBatchSize = 7
)

// ReceiveGlobalMessage use libp2p pubsub mechanism to receive global broadcast messages
func (node *Node) ReceiveGlobalMessage() {
	ctx := context.Background()
	for {
		if node.globalGroupReceiver == nil {
			time.Sleep(100 * time.Millisecond)
			continue
		}
		msg, sender, err := node.globalGroupReceiver.Receive(ctx)
		if sender != node.host.GetID() {
			//utils.Logger().Info("[PUBSUB]", "received global msg", len(msg), "sender", sender)
			if err == nil {
				// skip the first 5 bytes, 1 byte is p2p type, 4 bytes are message size
				go node.messageHandler(msg[5:], sender)
			}
		}
	}
}

// ReceiveGroupMessage use libp2p pubsub mechanism to receive broadcast messages
func (node *Node) ReceiveGroupMessage() {
	ctx := context.Background()
	for {
		if node.shardGroupReceiver == nil {
			time.Sleep(100 * time.Millisecond)
			continue
		}
		msg, sender, err := node.shardGroupReceiver.Receive(ctx)
		if sender != node.host.GetID() {
			//utils.Logger().Info("[PUBSUB]", "received group msg", len(msg), "sender", sender)
			if err == nil {
				// skip the first 5 bytes, 1 byte is p2p type, 4 bytes are message size
				go node.messageHandler(msg[5:], sender)
			}
		}
	}
}

// ReceiveClientGroupMessage use libp2p pubsub mechanism to receive broadcast messages for client
func (node *Node) ReceiveClientGroupMessage() {
	ctx := context.Background()
	for {
		if node.clientReceiver == nil {
			// check less frequent on client messages
			time.Sleep(100 * time.Millisecond)
			continue
		}
		msg, sender, err := node.clientReceiver.Receive(ctx)
		if sender != node.host.GetID() {
			// utils.Logger().Info("[CLIENT]", "received group msg", len(msg), "sender", sender, "error", err)
			if err == nil {
				// skip the first 5 bytes, 1 byte is p2p type, 4 bytes are message size
				go node.messageHandler(msg[5:], sender)
			}
		}
	}
}

// messageHandler parses the message and dispatch the actions
func (node *Node) messageHandler(content []byte, sender libp2p_peer.ID) {
	msgCategory, err := proto.GetMessageCategory(content)
	if err != nil {
		utils.Logger().Error().
			Err(err).
			Msg("messageHandler get message category failed")
		return
	}

	msgType, err := proto.GetMessageType(content)
	if err != nil {
		utils.Logger().Error().
			Err(err).
			Msg("messageHandler get message type failed")
		return
	}

	msgPayload, err := proto.GetMessagePayload(content)
	if err != nil {
		utils.Logger().Error().
			Err(err).
			Msg("messageHandler get message payload failed")
		return
	}

	switch msgCategory {
	case proto.Consensus:
		msgPayload, _ := proto.GetConsensusMessagePayload(content)
		if node.NodeConfig.Role() == nodeconfig.ExplorerNode {
			node.ExplorerMessageHandler(msgPayload)
		} else {
			node.ConsensusMessageHandler(msgPayload)
		}
	case proto.DRand:
		msgPayload, _ := proto.GetDRandMessagePayload(content)
		if node.DRand != nil {
			if node.DRand.IsLeader {
				node.DRand.ProcessMessageLeader(msgPayload)
			} else {
				node.DRand.ProcessMessageValidator(msgPayload)
			}
		}
	case proto.Staking:
		utils.Logger().Debug().Msg("NET: Received staking message")
		msgPayload, _ := proto.GetStakingMessagePayload(content)
		// Only beacon leader processes staking txn
		if node.Consensus != nil && node.Consensus.ShardID == 0 && node.Consensus.IsLeader() {
			node.processStakingMessage(msgPayload)
		}
	case proto.Node:
		actionType := proto_node.MessageType(msgType)
		switch actionType {
		case proto_node.Transaction:
			utils.Logger().Debug().Msg("NET: received message: Node/Transaction")
			node.transactionMessageHandler(msgPayload)
		case proto_node.Block:
			utils.Logger().Debug().Msg("NET: received message: Node/Block")
			blockMsgType := proto_node.BlockMessageType(msgPayload[0])
			switch blockMsgType {
			case proto_node.Sync:
				utils.Logger().Debug().Msg("NET: received message: Node/Sync")
				var blocks []*types.Block
				err := rlp.DecodeBytes(msgPayload[1:], &blocks)
				if err != nil {
					utils.Logger().Error().
						Err(err).
						Msg("block sync")
				} else {
					// for non-beaconchain node, subscribe to beacon block broadcast
					role := node.NodeConfig.Role()
					if role == nodeconfig.Validator {

						for _, block := range blocks {
							if block.ShardID() == 0 {
								utils.Logger().Info().
									Uint64("block", blocks[0].NumberU64()).
									Msgf("Block being handled by block channel %d %d", block.NumberU64(), block.ShardID())
								node.BeaconBlockChannel <- block
							}
						}
					}
					if node.Client != nil && node.Client.UpdateBlocks != nil && blocks != nil {
						utils.Logger().Info().Msg("Block being handled by client")
						node.Client.UpdateBlocks(blocks)
					}
				}

			case proto_node.Header:
				// only beacon chain will accept the header from other shards
				utils.Logger().Debug().Uint32("shardID", node.NodeConfig.ShardID).Msg("NET: received message: Node/Header")
				if node.NodeConfig.ShardID != 0 {
					return
				}
				node.ProcessHeaderMessage(msgPayload[1:]) // skip first byte which is blockMsgType

			case proto_node.Receipt:
				utils.Logger().Debug().Msg("NET: received message: Node/Receipt")
				node.ProcessReceiptMessage(msgPayload[1:]) // skip first byte which is blockMsgType

			}
		case proto_node.PING:
			node.pingMessageHandler(msgPayload, sender)
		case proto_node.ShardState:
			if err := node.epochShardStateMessageHandler(msgPayload); err != nil {
				ctxerror.Log15(utils.GetLogger().Warn, err)
			}
		}
	default:
		utils.Logger().Error().
			Str("Unknown MsgCateogry", string(msgCategory))
	}
}

func (node *Node) processStakingMessage(msgPayload []byte) {
	msg := &message.Message{}
	err := pb.Unmarshal(msgPayload, msg)
	if err == nil {
		stakingRequest := msg.GetStaking()
		txs := types.Transactions{}
		if err = rlp.DecodeBytes(stakingRequest.Transaction, &txs); err == nil {
			utils.Logger().Info().Msg("Successfully added staking transaction to pending list.")
			node.addPendingTransactions(txs)
		} else {
			utils.Logger().Error().
				Err(err).
				Msg("Failed to unmarshal staking transaction list")
		}
	} else {
		utils.Logger().Error().
			Err(err).
			Msg("Failed to unmarshal staking msg payload")
	}
}

func (node *Node) transactionMessageHandler(msgPayload []byte) {
	txMessageType := proto_node.TransactionMessageType(msgPayload[0])

	switch txMessageType {
	case proto_node.Send:
		txs := types.Transactions{}
		err := rlp.Decode(bytes.NewReader(msgPayload[1:]), &txs) // skip the Send messge type
		if err != nil {
			utils.Logger().Error().
				Err(err).
				Msg("Failed to deserialize transaction list")
		}
		node.addPendingTransactions(txs)
	}
}

// BroadcastNewBlock is called by consensus leader to sync new blocks with other clients/nodes.
// NOTE: For now, just send to the client (basically not broadcasting)
// TODO (lc): broadcast the new blocks to new nodes doing state sync
func (node *Node) BroadcastNewBlock(newBlock *types.Block) {
	groups := []p2p.GroupID{node.NodeConfig.GetClientGroupID()}
	utils.Logger().Info().Msgf("broadcasting new block %d, group %s", newBlock.NumberU64(), groups[0])
	msg := host.ConstructP2pMessage(byte(0), proto_node.ConstructBlocksSyncMessage([]*types.Block{newBlock}))
	if err := node.host.SendMessageToGroups(groups, msg); err != nil {
		utils.Logger().Warn().Err(err).Msg("cannot broadcast new block")
	}
}

// BroadcastCrossLinkHeader is called by consensus leader to send the new header as cross link to beacon chain.
func (node *Node) BroadcastCrossLinkHeader(newBlock *types.Block) {
	utils.Logger().Info().Msgf("Broadcasting new header to beacon chain groupID %s", node.NodeConfig.GetBeaconGroupID())
	headers := []*block.Header{}
	lastLink, err := node.Beaconchain().ReadShardLastCrossLink(newBlock.ShardID())
	var latestBlockNum uint64

	// if cannot find latest crosslink header, broadcast latest 3 block headers
	if err != nil {
		utils.Logger().Debug().Err(err).Msg("[BroadcastCrossLinkHeader] ReadShardLastCrossLink Failed")
		block := node.Blockchain().GetBlockByNumber(newBlock.NumberU64() - 2)
		if block != nil {
			headers = append(headers, block.Header())
		}
		block = node.Blockchain().GetBlockByNumber(newBlock.NumberU64() - 1)
		if block != nil {
			headers = append(headers, block.Header())
		}
		headers = append(headers, newBlock.Header())
	} else {
		latestBlockNum = lastLink.BlockNum().Uint64()
		for blockNum := latestBlockNum + 1; blockNum <= newBlock.NumberU64(); blockNum++ {
			if blockNum > latestBlockNum+crossLinkBatchSize {
				break
			}
			block := node.Blockchain().GetBlockByNumber(blockNum)
			if block != nil {
				headers = append(headers, block.Header())
			}
		}
	}

	utils.Logger().Info().Msgf("[BroadcastCrossLinkHeader] Broadcasting Block Headers, latestBlockNum %d, currentBlockNum %d, Number of Headers %d", latestBlockNum, newBlock.NumberU64(), len(headers))
	for _, header := range headers {
		utils.Logger().Debug().Msgf("[BroadcastCrossLinkHeader] Broadcasting %d", header.Number().Uint64())
	}
	node.host.SendMessageToGroups([]p2p.GroupID{node.NodeConfig.GetBeaconGroupID()}, host.ConstructP2pMessage(byte(0), proto_node.ConstructCrossLinkHeadersMessage(headers)))
}

<<<<<<< HEAD
// BroadcastCXReceipts broadcasts cross shard receipts to correspoding
// destination shards
func (node *Node) BroadcastCXReceipts(newBlock *types.Block, lastCommits []byte) {

	//#### Read payload data from committed msg
	if len(lastCommits) <= 96 {
		utils.Logger().Debug().Int("lastCommitsLen", len(lastCommits)).Msg("[BroadcastCXReceipts] lastCommits Not Enough Length")
	}
	commitSig := make([]byte, 96)
	commitBitmap := make([]byte, len(lastCommits)-96)
	offset := 0
	copy(commitSig[:], lastCommits[offset:offset+96])
	offset += 96
	copy(commitBitmap[:], lastCommits[offset:])
	//#### END Read payload data from committed msg

	epoch := newBlock.Header().Epoch()
	shardingConfig := core.ShardingSchedule.InstanceForEpoch(epoch)
	shardNum := int(shardingConfig.NumShards())
	myShardID := node.Consensus.ShardID
	utils.Logger().Info().Int("shardNum", shardNum).Uint32("myShardID", myShardID).Uint64("blockNum", newBlock.NumberU64()).Msg("[BroadcastCXReceipts]")

	for i := 0; i < shardNum; i++ {
		if i == int(myShardID) {
			continue
		}
		cxReceipts, err := node.Blockchain().ReadCXReceipts(uint32(i), newBlock.NumberU64(), newBlock.Hash(), false)
		if err != nil || len(cxReceipts) == 0 {
			utils.Logger().Warn().Err(err).Uint32("ToShardID", uint32(i)).Int("numCXReceipts", len(cxReceipts)).Msg("[BroadcastCXReceipts] No ReadCXReceipts found")
			continue
		}
		merkleProof, err := node.Blockchain().CXMerkleProof(uint32(i), newBlock)
		if err != nil {
			utils.Logger().Warn().Uint32("ToShardID", uint32(i)).Msg("[BroadcastCXReceipts] Unable to get merkleProof")
			continue
		}
		utils.Logger().Info().Uint32("ToShardID", uint32(i)).Msg("[BroadcastCXReceipts] ReadCXReceipts and MerkleProof Found")

		groupID := p2p.ShardID(i)
		go node.host.SendMessageToGroups([]p2p.GroupID{p2p.NewGroupIDByShardID(groupID)}, host.ConstructP2pMessage(byte(0), proto_node.ConstructCXReceiptsProof(cxReceipts, merkleProof, newBlock.Header(), commitSig, commitBitmap)))
	}
}

=======
>>>>>>> 5a4badad
// VerifyNewBlock is called by consensus participants to verify the block (account model) they are running consensus on
func (node *Node) VerifyNewBlock(newBlock *types.Block) error {
	// TODO ek – where do we verify parent-child invariants,
	//  e.g. "child.Number == child.IsGenesis() ? 0 : parent.Number+1"?

	if newBlock.NumberU64() > 1 {
		err := core.VerifyBlockLastCommitSigs(node.Blockchain(), newBlock.Header())
		if err != nil {
			return err
		}
	}
	if newBlock.ShardID() != node.Blockchain().ShardID() {
		return ctxerror.New("wrong shard ID",
			"my shard ID", node.Blockchain().ShardID(),
			"new block's shard ID", newBlock.ShardID())
	}
	err := node.Blockchain().ValidateNewBlock(newBlock)
	if err != nil {
		return ctxerror.New("cannot ValidateNewBlock",
			"blockHash", newBlock.Hash(),
			"numTx", len(newBlock.Transactions()),
		).WithCause(err)
	}

	// Verify cross links
	// TODO: move into ValidateNewBlock
	if node.NodeConfig.ShardID == 0 {
		err := node.VerifyBlockCrossLinks(newBlock)
		if err != nil {
			utils.Logger().Debug().Err(err).Msg("ops2 VerifyBlockCrossLinks Failed")
			return err
		}
	}

	// TODO: move into ValidateNewBlock
	err = node.verifyIncomingReceipts(newBlock)
	if err != nil {
		return ctxerror.New("[VerifyNewBlock] Cannot ValidateNewBlock", "blockHash", newBlock.Hash(),
			"numIncomingReceipts", len(newBlock.IncomingReceipts())).WithCause(err)
	}

	// TODO: verify the vrf randomness
	// _ = newBlock.Header().Vrf

	// TODO: uncomment 4 lines after we finish staking mechanism
	//err = node.validateNewShardState(newBlock, &node.CurrentStakes)
	//	if err != nil {
	//		return ctxerror.New("failed to verify sharding state").WithCause(err)
	//	}
	return nil
}

// BigMaxUint64 is maximum possible uint64 value, that is, (1**64)-1.
var BigMaxUint64 = new(big.Int).SetBytes([]byte{
	255, 255, 255, 255, 255, 255, 255, 255,
})

// PostConsensusProcessing is called by consensus participants, after consensus is done, to:
// 1. add the new block to blockchain
// 2. [leader] send new block to the client
// 3. [leader] send cross shard tx receipts to destination shard
func (node *Node) PostConsensusProcessing(newBlock *types.Block, commitSigAndBitmap []byte) {
	if err := node.AddNewBlock(newBlock); err != nil {
		utils.Logger().Error().
			Err(err).
			Msg("Error when adding new block")
		return
	} else if core.IsEpochLastBlock(newBlock) {
		node.Consensus.UpdateConsensusInformation()
	}

	// Update last consensus time for metrics
	// TODO: randomly selected a few validators to broadcast messages instead of only leader broadcast
	node.lastConsensusTime = time.Now().Unix()
	if node.Consensus.PubKey.IsEqual(node.Consensus.LeaderPubKey) {
		if node.NodeConfig.ShardID == 0 {
			node.BroadcastNewBlock(newBlock)
		} else {
			node.BroadcastCrossLinkHeader(newBlock)
		}
		node.BroadcastCXReceipts(newBlock, commitSigAndBitmap)
	} else {
		utils.Logger().Info().
			Uint64("ViewID", node.Consensus.GetViewID()).
			Msg("BINGO !!! Reached Consensus")
	}

	// TODO chao: uncomment this after beacon syncing is stable
	// node.Blockchain().UpdateCXReceiptsCheckpointsByBlock(newBlock)

	if node.NodeConfig.GetNetworkType() != nodeconfig.Mainnet {
		// Update contract deployer's nonce so default contract like faucet can issue transaction with current nonce
		nonce := node.GetNonceOfAddress(crypto.PubkeyToAddress(node.ContractDeployerKey.PublicKey))
		atomic.StoreUint64(&node.ContractDeployerCurrentNonce, nonce)

		for _, tx := range newBlock.Transactions() {
			msg, err := tx.AsMessage(types.HomesteadSigner{})
			if err != nil {
				utils.Logger().Error().Msg("Error when parsing tx into message")
			}
			if _, ok := node.AddressNonce.Load(msg.From()); ok {
				nonce := node.GetNonceOfAddress(msg.From())
				node.AddressNonce.Store(msg.From(), nonce)
			}
		}

		// TODO: Enable the following after v0
		if node.Consensus.ShardID == 0 {
			// TODO: enable drand only for beacon chain
			// ConfirmedBlockChannel which is listened by drand leader who will initiate DRG if its a epoch block (first block of a epoch)
			//if node.DRand != nil {
			//	go func() {
			//		node.ConfirmedBlockChannel <- newBlock
			//	}()
			//}

			// TODO: enable staking
			// TODO: update staking information once per epoch.
			//node.UpdateStakingList(node.QueryStakeInfo())
			//node.printStakingList()
		}

		// TODO: enable shard state update
		//newBlockHeader := newBlock.Header()
		//if newBlockHeader.ShardStateHash != (common.Hash{}) {
		//	if node.Consensus.ShardID == 0 {
		//		// TODO ek – this is a temp hack until beacon chain sync is fixed
		//		// End-of-epoch block on beacon chain; block's EpochState is the
		//		// master resharding table.  Broadcast it to the network.
		//		if err := node.broadcastEpochShardState(newBlock); err != nil {
		//			e := ctxerror.New("cannot broadcast shard state").WithCause(err)
		//			ctxerror.Log15(utils.Logger().Error, e)
		//		}
		//	}
		//	shardState, err := newBlockHeader.GetShardState()
		//	if err != nil {
		//		e := ctxerror.New("cannot get shard state from header").WithCause(err)
		//		ctxerror.Log15(utils.Logger().Error, e)
		//	} else {
		//		node.transitionIntoNextEpoch(shardState)
		//	}
		//}
	}
}

// AddNewBlock is usedd to add new block into the blockchain.
func (node *Node) AddNewBlock(newBlock *types.Block) error {
	_, err := node.Blockchain().InsertChain([]*types.Block{newBlock})
	if err != nil {
		utils.Logger().Error().
			Err(err).
			Uint64("blockNum", newBlock.NumberU64()).
			Bytes("parentHash", newBlock.Header().ParentHash().Bytes()[:]).
			Bytes("hash", newBlock.Header().Hash().Bytes()[:]).
			Msg("Error Adding new block to blockchain")
	} else {
		utils.Logger().Info().
			Uint64("blockNum", newBlock.NumberU64()).
			Str("hash", newBlock.Header().Hash().Hex()).
			Msg("Added New Block to Blockchain!!!")
	}
	return err
}

type genesisNode struct {
	ShardID     uint32
	MemberIndex int
	NodeID      shard.NodeID
}

var (
	genesisCatalogOnce          sync.Once
	genesisNodeByStakingAddress = make(map[common.Address]*genesisNode)
	genesisNodeByConsensusKey   = make(map[shard.BlsPublicKey]*genesisNode)
)

func initGenesisCatalog() {
	genesisShardState := core.GetInitShardState()
	for _, committee := range genesisShardState {
		for i, nodeID := range committee.NodeList {
			genesisNode := &genesisNode{
				ShardID:     committee.ShardID,
				MemberIndex: i,
				NodeID:      nodeID,
			}
			genesisNodeByStakingAddress[nodeID.EcdsaAddress] = genesisNode
			genesisNodeByConsensusKey[nodeID.BlsPublicKey] = genesisNode
		}
	}
}

func getGenesisNodeByStakingAddress(address common.Address) *genesisNode {
	genesisCatalogOnce.Do(initGenesisCatalog)
	return genesisNodeByStakingAddress[address]
}

func getGenesisNodeByConsensusKey(key shard.BlsPublicKey) *genesisNode {
	genesisCatalogOnce.Do(initGenesisCatalog)
	return genesisNodeByConsensusKey[key]
}

func (node *Node) pingMessageHandler(msgPayload []byte, sender libp2p_peer.ID) int {
	ping, err := proto_discovery.GetPingMessage(msgPayload)
	if err != nil {
		utils.Logger().Error().
			Err(err).
			Msg("Can't get Ping Message")
		return -1
	}

	peer := new(p2p.Peer)
	peer.IP = ping.Node.IP
	peer.Port = ping.Node.Port
	peer.PeerID = ping.Node.PeerID
	peer.ConsensusPubKey = nil

	if ping.Node.PubKey != nil {
		peer.ConsensusPubKey = &bls.PublicKey{}
		if err := peer.ConsensusPubKey.Deserialize(ping.Node.PubKey[:]); err != nil {
			utils.Logger().Error().
				Err(err).
				Msg("UnmarshalBinary Failed")
			return -1
		}
	}

	utils.Logger().Debug().
		Str("Version", ping.NodeVer).
		Str("BlsKey", peer.ConsensusPubKey.SerializeToHexStr()).
		Str("IP", peer.IP).
		Str("Port", peer.Port).
		Interface("PeerID", peer.PeerID).
		Msg("[PING] PeerInfo")

	senderStr := string(sender)
	if senderStr != "" {
		_, ok := node.duplicatedPing.LoadOrStore(senderStr, true)
		if ok {
			// duplicated ping message return
			return 0
		}
	}

	// add to incoming peer list
	//node.host.AddIncomingPeer(*peer)
	node.host.ConnectHostPeer(*peer)

	if ping.Node.Role != proto_node.ClientRole {
		node.AddPeers([]*p2p.Peer{peer})
		utils.Logger().Info().
			Str("Peer", peer.String()).
			Int("# Peers", node.numPeers).
			Msg("Add Peer to Node")
	}

	return 1
}

// bootstrapConsensus is the a goroutine to check number of peers and start the consensus
func (node *Node) bootstrapConsensus() {
	tick := time.NewTicker(5 * time.Second)
	lastPeerNum := node.numPeers
	for {
		select {
		case <-tick.C:
			numPeersNow := node.numPeers
			// no peers, wait for another tick
			if numPeersNow == 0 {
				utils.Logger().Info().
					Int("numPeersNow", numPeersNow).
					Msg("No peers, continue")
				continue
			} else if numPeersNow > lastPeerNum {
				utils.Logger().Info().
					Int("previousNumPeers", lastPeerNum).
					Int("numPeersNow", numPeersNow).
					Int("targetNumPeers", node.Consensus.MinPeers).
					Msg("New peers increased")
				lastPeerNum = numPeersNow
			}

			if numPeersNow >= node.Consensus.MinPeers {
				utils.Logger().Info().Msg("[bootstrap] StartConsensus")
				node.startConsensus <- struct{}{}
				return
			}
		}
	}
}

// ConsensusMessageHandler passes received message in node_handler to consensus
func (node *Node) ConsensusMessageHandler(msgPayload []byte) {
	node.Consensus.MsgChan <- msgPayload
}<|MERGE_RESOLUTION|>--- conflicted
+++ resolved
@@ -295,52 +295,6 @@
 	node.host.SendMessageToGroups([]p2p.GroupID{node.NodeConfig.GetBeaconGroupID()}, host.ConstructP2pMessage(byte(0), proto_node.ConstructCrossLinkHeadersMessage(headers)))
 }
 
-<<<<<<< HEAD
-// BroadcastCXReceipts broadcasts cross shard receipts to correspoding
-// destination shards
-func (node *Node) BroadcastCXReceipts(newBlock *types.Block, lastCommits []byte) {
-
-	//#### Read payload data from committed msg
-	if len(lastCommits) <= 96 {
-		utils.Logger().Debug().Int("lastCommitsLen", len(lastCommits)).Msg("[BroadcastCXReceipts] lastCommits Not Enough Length")
-	}
-	commitSig := make([]byte, 96)
-	commitBitmap := make([]byte, len(lastCommits)-96)
-	offset := 0
-	copy(commitSig[:], lastCommits[offset:offset+96])
-	offset += 96
-	copy(commitBitmap[:], lastCommits[offset:])
-	//#### END Read payload data from committed msg
-
-	epoch := newBlock.Header().Epoch()
-	shardingConfig := core.ShardingSchedule.InstanceForEpoch(epoch)
-	shardNum := int(shardingConfig.NumShards())
-	myShardID := node.Consensus.ShardID
-	utils.Logger().Info().Int("shardNum", shardNum).Uint32("myShardID", myShardID).Uint64("blockNum", newBlock.NumberU64()).Msg("[BroadcastCXReceipts]")
-
-	for i := 0; i < shardNum; i++ {
-		if i == int(myShardID) {
-			continue
-		}
-		cxReceipts, err := node.Blockchain().ReadCXReceipts(uint32(i), newBlock.NumberU64(), newBlock.Hash(), false)
-		if err != nil || len(cxReceipts) == 0 {
-			utils.Logger().Warn().Err(err).Uint32("ToShardID", uint32(i)).Int("numCXReceipts", len(cxReceipts)).Msg("[BroadcastCXReceipts] No ReadCXReceipts found")
-			continue
-		}
-		merkleProof, err := node.Blockchain().CXMerkleProof(uint32(i), newBlock)
-		if err != nil {
-			utils.Logger().Warn().Uint32("ToShardID", uint32(i)).Msg("[BroadcastCXReceipts] Unable to get merkleProof")
-			continue
-		}
-		utils.Logger().Info().Uint32("ToShardID", uint32(i)).Msg("[BroadcastCXReceipts] ReadCXReceipts and MerkleProof Found")
-
-		groupID := p2p.ShardID(i)
-		go node.host.SendMessageToGroups([]p2p.GroupID{p2p.NewGroupIDByShardID(groupID)}, host.ConstructP2pMessage(byte(0), proto_node.ConstructCXReceiptsProof(cxReceipts, merkleProof, newBlock.Header(), commitSig, commitBitmap)))
-	}
-}
-
-=======
->>>>>>> 5a4badad
 // VerifyNewBlock is called by consensus participants to verify the block (account model) they are running consensus on
 func (node *Node) VerifyNewBlock(newBlock *types.Block) error {
 	// TODO ek – where do we verify parent-child invariants,
