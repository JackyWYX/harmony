package main

import (
	"encoding/hex"
	"flag"
	"fmt"
	"math/rand"
	"os"
	"path"
	"runtime"
	"time"

	"github.com/ethereum/go-ethereum/ethdb"
	"github.com/ethereum/go-ethereum/log"

	"github.com/harmony-one/harmony/accounts/keystore"
	"github.com/harmony-one/harmony/consensus"
	"github.com/harmony-one/harmony/core"
	"github.com/harmony-one/harmony/internal/blsgen"
	"github.com/harmony-one/harmony/internal/common"
	nodeconfig "github.com/harmony-one/harmony/internal/configs/node"
	"github.com/harmony-one/harmony/internal/ctxerror"
	"github.com/harmony-one/harmony/internal/genesis"
	hmykey "github.com/harmony-one/harmony/internal/keystore"
	"github.com/harmony-one/harmony/internal/memprofiling"
	"github.com/harmony-one/harmony/internal/profiler"
	"github.com/harmony-one/harmony/internal/shardchain"
	"github.com/harmony-one/harmony/internal/utils"
	"github.com/harmony-one/harmony/node"
	"github.com/harmony-one/harmony/p2p"
	"github.com/harmony-one/harmony/p2p/p2pimpl"
)

var (
	version string
	builtBy string
	builtAt string
	commit  string
)

// InitLDBDatabase initializes a LDBDatabase. isGenesis=true will return the beacon chain database for normal shard nodes
func InitLDBDatabase(ip string, port string, freshDB bool, isBeacon bool) (*ethdb.LDBDatabase, error) {
	var dbFileName string
	if isBeacon {
		dbFileName = fmt.Sprintf("./db/harmony_beacon_%s_%s", ip, port)
	} else {
		dbFileName = fmt.Sprintf("./db/harmony_%s_%s", ip, port)
	}
	if freshDB {
		var err = os.RemoveAll(dbFileName)
		if err != nil {
			fmt.Println(err.Error())
		}
	}
	return ethdb.NewLDBDatabase(dbFileName, 0, 0)
}

func printVersion(me string) {
	fmt.Fprintf(os.Stderr, "Harmony (C) 2018. %v, version %v-%v (%v %v)\n", path.Base(me), version, commit, builtBy, builtAt)
	os.Exit(0)
}

func initLogFile(logFolder, role, ip, port string, onlyLogTps bool) {
	// Setup a logger to stdout and log file.
	if err := os.MkdirAll(logFolder, 0755); err != nil {
		panic(err)
	}
	logFileName := fmt.Sprintf("./%v/%s-%v-%v.log", logFolder, role, ip, port)
	fileHandler := log.Must.FileHandler(logFileName, log.JSONFormat())
	utils.AddLogHandler(fileHandler)

	if onlyLogTps {
		matchFilterHandler := log.MatchFilterHandler("msg", "TPS Report", utils.GetLogInstance().GetHandler())
		utils.GetLogInstance().SetHandler(matchFilterHandler)
	}
}

var (
	ip               = flag.String("ip", "127.0.0.1", "ip of the node")
	port             = flag.String("port", "9000", "port of the node.")
	logFolder        = flag.String("log_folder", "latest", "the folder collecting the logs of this execution")
	freshDB          = flag.Bool("fresh_db", false, "true means the existing disk based db will be removed")
	profile          = flag.Bool("profile", false, "Turn on profiling (CPU, Memory).")
	metricsReportURL = flag.String("metrics_report_url", "", "If set, reports metrics to this URL.")
	versionFlag      = flag.Bool("version", false, "Output version info")
	onlyLogTps       = flag.Bool("only_log_tps", false, "Only log TPS if true")
	//Leader needs to have a minimal number of peers to start consensus
	minPeers = flag.Int("min_peers", 100, "Minimal number of Peers in shard")
	// Key file to store the private key
	keyFile = flag.String("key", "./.hmykey", "the p2p key file of the harmony node")
	// isGenesis indicates this node is a genesis node
	isGenesis = flag.Bool("is_genesis", true, "true means this node is a genesis node")
	// isArchival indicates this node is an archival node that will save and archive current blockchain
	isArchival = flag.Bool("is_archival", true, "false makes node faster by turning caching off")
	// delayCommit is the commit-delay timer, used by Harmony nodes
	delayCommit = flag.String("delay_commit", "0ms", "how long to delay sending commit messages in consensus, ex: 500ms, 1s")
	// isExplorer indicates this node is a node to serve explorer
	isExplorer = flag.Bool("is_explorer", false, "true means this node is a node to serve explorer")
	// isNewNode indicates this node is a new node
	isNewNode          = flag.Bool("is_newnode", false, "true means this node is a new node")
	shardID            = flag.Int("shard_id", -1, "the shard ID of this node")
	enableMemProfiling = flag.Bool("enableMemProfiling", false, "Enable memsize logging.")
	enableGC           = flag.Bool("enableGC", true, "Enable calling garbage collector manually .")
	blsKeyFile         = flag.String("blskey_file", "", "The encrypted file of bls serialized private key by passphrase.")
	blsPass            = flag.String("blspass", "", "The file containing passphrase to decrypt the encrypted bls file.")
	blsPassphrase      string

	// logConn logs incoming/outgoing connections
	logConn = flag.Bool("log_conn", false, "log incoming/outgoing connections")

	keystoreDir = flag.String("keystore", hmykey.DefaultKeyStoreDir, "The default keystore directory")

	// -nopass is false by default.  The keyfile must be encrypted.
	hmyNoPass = flag.Bool("nopass", false, "No passphrase for the key (testing only)")
	// -pass takes on "pass:password", "env:var", "file:pathname",
	// "fd:number", or "stdin" form.
	// See “PASS PHRASE ARGUMENTS” section of openssl(1) for details.
	hmyPass = flag.String("pass", "", "how to get passphrase for the key")

	ks             *keystore.KeyStore
	genesisAccount *genesis.DeployAccount
	accountIndex   int

	// logging verbosity
	verbosity = flag.Int("verbosity", 5, "Logging verbosity: 0=silent, 1=error, 2=warn, 3=info, 4=debug, 5=detail (default: 5)")

	// dbDir is the database directory.
	dbDir = flag.String("db_dir", "", "blockchain database directory")

	// Disable view change.
	disableViewChange = flag.Bool("disable_view_change", false,
		"Do not propose view change (testing only)")
)

func initSetup() {
	// Set port and ip to global config.
	nodeconfig.GetDefaultConfig().Port = *port
	nodeconfig.GetDefaultConfig().IP = *ip

	// Setup mem profiling.
	memprofiling.GetMemProfiling().Config()

	// Logging setup
	utils.SetLogContext(*port, *ip)
	utils.SetLogVerbosity(log.Lvl(*verbosity))

	// Set default keystore Dir
	hmykey.DefaultKeyStoreDir = *keystoreDir

	// Add GOMAXPROCS to achieve max performance.
	runtime.GOMAXPROCS(1024)

	// Set up randomization seed.
	rand.Seed(int64(time.Now().Nanosecond()))

	if len(utils.BootNodes) == 0 {
		bootNodeAddrs, err := utils.StringsToAddrs(utils.DefaultBootNodeAddrStrings)
		if err != nil {
			panic(err)
		}
		utils.BootNodes = bootNodeAddrs
	}

	if !*isExplorer { // Explorer node doesn't need the following setup
		setupECDSAKeys()
	} else {
		genesisAccount = &genesis.DeployAccount{}
		genesisAccount.ShardID = uint32(*shardID)
	}

	// Set up manual call for garbage collection.
	if *enableGC {
		memprofiling.MaybeCallGCPeriodically()
	}
}

func setupECDSAKeys() {
	ks = hmykey.GetHmyKeyStore()

	// TODO: lc try to enable multiple staking accounts per node
	accountIndex, genesisAccount = setUpConsensusKeyAndReturnIndex(nodeconfig.GetDefaultConfig())

	genesisAccount.ShardID = uint32(accountIndex % core.GenesisShardNum)

	fmt.Printf("My Genesis Account: %v\n", *genesisAccount)

<<<<<<< HEAD
	var myPass string
	if !*hmyNoPass {
		if *hmyPass == "" {
			myPass = utils.AskForPassphrase("Passphrase: ")
		} else if pass, err := utils.GetPassphraseFromSource(*hmyPass); err != nil {
			fmt.Printf("Cannot read passphrase: %s\n", err)
			os.Exit(3)
		} else {
			myPass = pass
		}
		err := ks.Unlock(myAccount, myPass)
		if err != nil {
			fmt.Printf("Wrong Passphrase! Unable to unlock account key!\n")
			os.Exit(3)
		}
	}
	hmykey.SetHmyPass(myPass)
}

func setUpBLSKey(nodeConfig *nodeconfig.ConfigType) {
	// If FN node running, they should either specify blsPrivateKey or the file with passphrase
	if *blsKeyFile != "" && *blsPass != "" {
		passPhrase, err := utils.GetPassphraseFromSource(*blsPass)
		if err != nil {
			fmt.Printf("error when reading passphrase file: %v\n", err)
			os.Exit(100)
		}
		consensusPriKey, err := blsgen.LoadBlsKeyWithPassPhrase(*blsKeyFile, passPhrase)
		if err != nil {
			fmt.Printf("error when loading bls key, err :%v\n", err)
			os.Exit(100)
		}
		if !genesis.IsBlsPublicKeyWhiteListed(consensusPriKey.GetPublicKey().SerializeToHexStr()) {
			fmt.Println("Your bls key is not whitelisted")
			os.Exit(100)
		}
=======
	// Set up manual call for garbage collection.
	if *enableGC {
		memprofiling.MaybeCallGCPeriodically()
	}
}

func setUpConsensusKeyAndReturnIndex(nodeConfig *nodeconfig.ConfigType) (int, *genesis.DeployAccount) {
	consensusPriKey, err := blsgen.LoadBlsKeyWithPassPhrase(*blsKeyFile, blsPassphrase)
	if err != nil {
		fmt.Printf("error when loading bls key, err :%v\n", err)
		os.Exit(100)
	}
	index, acc := genesis.IsBlsPublicKeyIndex(consensusPriKey.GetPublicKey().SerializeToHexStr())
	if index < 0 {
		fmt.Println("Can not found your bls key.")
		os.Exit(100)
	}
>>>>>>> 5aace06b

	// Consensus keys are the BLS12-381 keys used to sign consensus messages
	nodeConfig.ConsensusPriKey, nodeConfig.ConsensusPubKey = consensusPriKey, consensusPriKey.GetPublicKey()
	if nodeConfig.ConsensusPriKey == nil || nodeConfig.ConsensusPubKey == nil {
		fmt.Println("error to get consensus keys.")
		os.Exit(100)
	}
	return index, acc
}

func createGlobalConfig() *nodeconfig.ConfigType {
	var err error
	var myShardID uint32

	nodeConfig := nodeconfig.GetDefaultConfig()

	if !*isExplorer { // Explorer node doesn't need the following setup
		// Specified Shard ID override calculated Shard ID
		if *shardID >= 0 {
			utils.GetLogInstance().Info("ShardID Override", "original", genesisAccount.ShardID, "override", *shardID)
			genesisAccount.ShardID = uint32(*shardID)
		}

		if !*isNewNode {
			nodeConfig = nodeconfig.GetShardConfig(uint32(genesisAccount.ShardID))
		} else {
			myShardID = 0 // This should be default value as new node doesn't belong to any shard.
			if *shardID >= 0 {
				utils.GetLogInstance().Info("ShardID Override", "original", myShardID, "override", *shardID)
				myShardID = uint32(*shardID)
				nodeConfig = nodeconfig.GetShardConfig(myShardID)
			}
		}

<<<<<<< HEAD
		// The initial genesis nodes are sequentially put into genesis shards based on their accountIndex
		nodeConfig.ShardID = uint32(genesisAccount.ShardID)

		// Key Setup ================= [Start]
		// Set up consensus keys.
		setUpBLSKey(nodeConfig)
		// P2p private key is used for secure message transfer between p2p nodes.
		nodeConfig.P2pPriKey, _, err = utils.LoadKeyFromFile(*keyFile)
		if err != nil {
			panic(err)
		}
		// Key Setup ================= [End]
=======
	// Set up consensus keys.
	setUpConsensusKeyAndReturnIndex(nodeConfig)

	// P2p private key is used for secure message transfer between p2p nodes.
	nodeConfig.P2pPriKey, _, err = utils.LoadKeyFromFile(*keyFile)
	if err != nil {
		panic(err)
>>>>>>> 5aace06b
	}

	nodeConfig.SelfPeer = p2p.Peer{IP: *ip, Port: *port, ConsensusPubKey: nodeConfig.ConsensusPubKey}

	if accountIndex < core.GenesisShardNum && !*isExplorer { // The first node in a shard is the leader at genesis
		nodeConfig.Leader = nodeConfig.SelfPeer
		nodeConfig.StringRole = "leader"
	} else {
		nodeConfig.StringRole = "validator"
	}

	// P2p private key is used for secure message transfer between p2p nodes.
	nodeConfig.P2pPriKey, _, err = utils.LoadKeyFromFile(*keyFile)
	if err != nil {
		panic(err)
	}

	nodeConfig.Host, err = p2pimpl.NewHost(&nodeConfig.SelfPeer, nodeConfig.P2pPriKey)
	if *logConn {
		nodeConfig.Host.GetP2PHost().Network().Notify(utils.NewConnLogger(utils.GetLogInstance()))
	}
	if err != nil {
		panic("unable to new host in harmony")
	}

	if err := nodeConfig.Host.AddPeer(&nodeConfig.Leader); err != nil {
		ctxerror.Warn(utils.GetLogger(), err, "(*p2p.Host).AddPeer failed",
			"peer", &nodeConfig.Leader)
	}

	nodeConfig.DBDir = *dbDir

	return nodeConfig
}

func setUpConsensusAndNode(nodeConfig *nodeconfig.ConfigType) *node.Node {
	// Consensus object.
	// TODO: consensus object shouldn't start here
	// TODO(minhdoan): During refactoring, found out that the peers list is actually empty. Need to clean up the logic of consensus later.
	currentConsensus, err := consensus.New(nodeConfig.Host, nodeConfig.ShardID, nodeConfig.Leader, nodeConfig.ConsensusPriKey)
	if err != nil {
		fmt.Fprintf(os.Stderr, "Error :%v \n", err)
		os.Exit(1)
	}
	commitDelay, err := time.ParseDuration(*delayCommit)
	if err != nil || commitDelay < 0 {
		_, _ = fmt.Fprintf(os.Stderr, "invalid commit delay %#v", *delayCommit)
		os.Exit(1)
	}
	currentConsensus.SetCommitDelay(commitDelay)
	currentConsensus.MinPeers = *minPeers
	if *disableViewChange {
		currentConsensus.DisableViewChangeForTestingOnly()
	}

	// Current node.
	chainDBFactory := &shardchain.LDBFactory{RootDir: nodeConfig.DBDir}
	currentNode := node.New(nodeConfig.Host, currentConsensus, chainDBFactory, *isArchival)
	currentNode.NodeConfig.SetRole(nodeconfig.NewNode)
	// TODO: add staking support
	// currentNode.StakingAccount = myAccount
	utils.GetLogInstance().Info("node account set",
		"address", common.MustAddressToBech32(currentNode.StakingAccount.Address))

	// TODO: refactor the creation of blockchain out of node.New()
	currentConsensus.ChainReader = currentNode.Blockchain()

	// TODO: the setup should only based on shard state
	if *isGenesis {
		// TODO: need change config file and use switch instead of complicated "if else" condition
		if nodeConfig.ShardID == 0 { // Beacon chain
			nodeConfig.SetIsBeacon(true)
			if nodeConfig.StringRole == "leader" {
				currentNode.NodeConfig.SetRole(nodeconfig.BeaconLeader)
				currentNode.NodeConfig.SetIsLeader(true)
			} else {
				currentNode.NodeConfig.SetRole(nodeconfig.BeaconValidator)
				currentNode.NodeConfig.SetIsLeader(false)
			}
			currentNode.NodeConfig.SetShardGroupID(p2p.GroupIDBeacon)
			currentNode.NodeConfig.SetClientGroupID(p2p.GroupIDBeaconClient)
		} else {
			if nodeConfig.StringRole == "leader" {
				currentNode.NodeConfig.SetRole(nodeconfig.ShardLeader)
				currentNode.NodeConfig.SetIsLeader(true)
			} else {
				currentNode.NodeConfig.SetRole(nodeconfig.ShardValidator)
				currentNode.NodeConfig.SetIsLeader(false)
			}
			currentNode.NodeConfig.SetShardGroupID(p2p.NewGroupIDByShardID(p2p.ShardID(nodeConfig.ShardID)))
			currentNode.NodeConfig.SetClientGroupID(p2p.NewClientGroupIDByShardID(p2p.ShardID(nodeConfig.ShardID)))
		}
	} else {
		if *isNewNode {
			currentNode.NodeConfig.SetRole(nodeconfig.NewNode)
			currentNode.NodeConfig.SetClientGroupID(p2p.GroupIDBeaconClient)
			currentNode.NodeConfig.SetBeaconGroupID(p2p.GroupIDBeacon)
			if *shardID > -1 {
				// I will be a validator (single leader is fixed for now)
				currentNode.NodeConfig.SetRole(nodeconfig.ShardValidator)
				currentNode.NodeConfig.SetIsLeader(false)
				currentNode.NodeConfig.SetShardGroupID(p2p.NewGroupIDByShardID(p2p.ShardID(nodeConfig.ShardID)))
				currentNode.NodeConfig.SetClientGroupID(p2p.NewClientGroupIDByShardID(p2p.ShardID(nodeConfig.ShardID)))
			}
		} else if *isExplorer {
			currentNode.NodeConfig.SetRole(nodeconfig.ExplorerNode)
			currentNode.NodeConfig.SetIsLeader(false)
			currentNode.NodeConfig.SetShardGroupID(p2p.NewGroupIDByShardID(p2p.ShardID(*shardID)))
			currentNode.NodeConfig.SetClientGroupID(p2p.NewClientGroupIDByShardID(p2p.ShardID(*shardID)))
		} else if nodeConfig.StringRole == "leader" {
			currentNode.NodeConfig.SetRole(nodeconfig.ShardLeader)
			currentNode.NodeConfig.SetIsLeader(true)
			currentNode.NodeConfig.SetShardGroupID(p2p.GroupIDUnknown)
		} else {
			currentNode.NodeConfig.SetRole(nodeconfig.ShardValidator)
			currentNode.NodeConfig.SetIsLeader(false)
			currentNode.NodeConfig.SetShardGroupID(p2p.GroupIDUnknown)
		}
	}
	currentNode.NodeConfig.ConsensusPubKey = nodeConfig.ConsensusPubKey
	currentNode.NodeConfig.ConsensusPriKey = nodeConfig.ConsensusPriKey

	// TODO: Disable drand. Currently drand isn't functioning but we want to compeletely turn it off for full protection.
	// Enable it back after mainnet.
	// dRand := drand.New(nodeConfig.Host, nodeConfig.ShardID, []p2p.Peer{}, nodeConfig.Leader, currentNode.ConfirmedBlockChannel, nodeConfig.ConsensusPriKey)
	// currentNode.Consensus.RegisterPRndChannel(dRand.PRndChannel)
	// currentNode.Consensus.RegisterRndChannel(dRand.RndChannel)
	// currentNode.DRand = dRand

	// This needs to be executed after consensus and drand are setup
	if !*isNewNode || *shardID > -1 { // initial staking new node doesn't need to initialize shard state
		// TODO: Have a better why to distinguish non-genesis node
		if err := currentNode.InitShardState(*shardID == -1 && !*isNewNode); err != nil {
			ctxerror.Crit(utils.GetLogger(), err, "InitShardState failed",
				"shardID", *shardID, "isNewNode", *isNewNode)
		}
	}

	// Set the consensus ID to be the current block number
	height := currentNode.Blockchain().CurrentBlock().NumberU64()

	currentConsensus.SetViewID(uint32(height))
	utils.GetLogInstance().Info("Init Blockchain", "height", height)

	// Assign closure functions to the consensus object
	currentConsensus.BlockVerifier = currentNode.VerifyNewBlock
	currentConsensus.OnConsensusDone = currentNode.PostConsensusProcessing
	currentNode.State = node.NodeWaitToJoin

	// Watching currentNode and currentConsensus.
	memprofiling.GetMemProfiling().Add("currentNode", currentNode)
	memprofiling.GetMemProfiling().Add("currentConsensus", currentConsensus)
	return currentNode
}

func main() {
	flag.Var(&utils.BootNodes, "bootnodes", "a list of bootnode multiaddress (delimited by ,)")
	flag.Parse()

	if *versionFlag {
		printVersion(os.Args[0])
	}

	// If FN node running, they should either specify blsPrivateKey or the file with passphrase
	if *blsKeyFile == "" || *blsPass == "" {
		fmt.Println("Internal nodes need to have pass to decrypt blskey")
		os.Exit(101)
	}
	passphrase, err := utils.GetPassphraseFromSource(*blsPass)
	if err != nil {
		fmt.Printf("error when reading passphrase file: %v\n", err)
		os.Exit(100)
	}
	blsPassphrase = passphrase

	// Configure log parameters
	utils.SetLogContext(*port, *ip)
	utils.SetLogVerbosity(log.Lvl(*verbosity))

	initSetup()
	nodeConfig := createGlobalConfig()
	initLogFile(*logFolder, nodeConfig.StringRole, *ip, *port, *onlyLogTps)

	// Start Profiler for leader if profile argument is on
	if nodeConfig.StringRole == "leader" && (*profile || *metricsReportURL != "") {
		prof := profiler.GetProfiler()
		prof.Config(nodeConfig.ShardID, *metricsReportURL)
		if *profile {
			prof.Start()
		}
	}
	currentNode := setUpConsensusAndNode(nodeConfig)
	//if consensus.ShardID != 0 {
	//	go currentNode.SupportBeaconSyncing()
	//}

	utils.GetLogInstance().Info("==== New Harmony Node ====",
		"BlsPubKey", hex.EncodeToString(nodeConfig.ConsensusPubKey.Serialize()),
		"ShardID", nodeConfig.ShardID,
		"ShardGroupID", nodeConfig.GetShardGroupID(),
		"BeaconGroupID", nodeConfig.GetBeaconGroupID(),
		"ClientGroupID", nodeConfig.GetClientGroupID(),
		"Role", currentNode.NodeConfig.Role(),
		"multiaddress", fmt.Sprintf("/ip4/%s/tcp/%s/p2p/%s",
			*ip, *port, nodeConfig.Host.GetID().Pretty()))

	if *enableMemProfiling {
		memprofiling.GetMemProfiling().Start()
	}
	go currentNode.SupportSyncing()
	currentNode.ServiceManagerSetup()
	if err := currentNode.StartRPC(*port); err != nil {
		ctxerror.Warn(utils.GetLogger(), err, "StartRPC failed")
	}
	currentNode.RunServices()
	currentNode.StartServer()
}<|MERGE_RESOLUTION|>--- conflicted
+++ resolved
@@ -184,44 +184,6 @@
 
 	fmt.Printf("My Genesis Account: %v\n", *genesisAccount)
 
-<<<<<<< HEAD
-	var myPass string
-	if !*hmyNoPass {
-		if *hmyPass == "" {
-			myPass = utils.AskForPassphrase("Passphrase: ")
-		} else if pass, err := utils.GetPassphraseFromSource(*hmyPass); err != nil {
-			fmt.Printf("Cannot read passphrase: %s\n", err)
-			os.Exit(3)
-		} else {
-			myPass = pass
-		}
-		err := ks.Unlock(myAccount, myPass)
-		if err != nil {
-			fmt.Printf("Wrong Passphrase! Unable to unlock account key!\n")
-			os.Exit(3)
-		}
-	}
-	hmykey.SetHmyPass(myPass)
-}
-
-func setUpBLSKey(nodeConfig *nodeconfig.ConfigType) {
-	// If FN node running, they should either specify blsPrivateKey or the file with passphrase
-	if *blsKeyFile != "" && *blsPass != "" {
-		passPhrase, err := utils.GetPassphraseFromSource(*blsPass)
-		if err != nil {
-			fmt.Printf("error when reading passphrase file: %v\n", err)
-			os.Exit(100)
-		}
-		consensusPriKey, err := blsgen.LoadBlsKeyWithPassPhrase(*blsKeyFile, passPhrase)
-		if err != nil {
-			fmt.Printf("error when loading bls key, err :%v\n", err)
-			os.Exit(100)
-		}
-		if !genesis.IsBlsPublicKeyWhiteListed(consensusPriKey.GetPublicKey().SerializeToHexStr()) {
-			fmt.Println("Your bls key is not whitelisted")
-			os.Exit(100)
-		}
-=======
 	// Set up manual call for garbage collection.
 	if *enableGC {
 		memprofiling.MaybeCallGCPeriodically()
@@ -239,7 +201,6 @@
 		fmt.Println("Can not found your bls key.")
 		os.Exit(100)
 	}
->>>>>>> 5aace06b
 
 	// Consensus keys are the BLS12-381 keys used to sign consensus messages
 	nodeConfig.ConsensusPriKey, nodeConfig.ConsensusPubKey = consensusPriKey, consensusPriKey.GetPublicKey()
@@ -274,28 +235,14 @@
 			}
 		}
 
-<<<<<<< HEAD
-		// The initial genesis nodes are sequentially put into genesis shards based on their accountIndex
-		nodeConfig.ShardID = uint32(genesisAccount.ShardID)
-
-		// Key Setup ================= [Start]
 		// Set up consensus keys.
-		setUpBLSKey(nodeConfig)
+		setUpConsensusKeyAndReturnIndex(nodeConfig)
+
 		// P2p private key is used for secure message transfer between p2p nodes.
 		nodeConfig.P2pPriKey, _, err = utils.LoadKeyFromFile(*keyFile)
 		if err != nil {
 			panic(err)
 		}
-		// Key Setup ================= [End]
-=======
-	// Set up consensus keys.
-	setUpConsensusKeyAndReturnIndex(nodeConfig)
-
-	// P2p private key is used for secure message transfer between p2p nodes.
-	nodeConfig.P2pPriKey, _, err = utils.LoadKeyFromFile(*keyFile)
-	if err != nil {
-		panic(err)
->>>>>>> 5aace06b
 	}
 
 	nodeConfig.SelfPeer = p2p.Peer{IP: *ip, Port: *port, ConsensusPubKey: nodeConfig.ConsensusPubKey}
