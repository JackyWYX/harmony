package main

import (
	"fmt"
	"io/ioutil"
	"math/big"
	"math/rand"
	"net/http"
	_ "net/http/pprof"
	"os"
	"os/signal"
	"path/filepath"
	"runtime"
	"strconv"
	"strings"
	"syscall"
	"time"

	"github.com/harmony-one/harmony/api/service/synchronize"
	"github.com/harmony-one/harmony/hmy/downloader"

	ethCommon "github.com/ethereum/go-ethereum/common"
	"github.com/ethereum/go-ethereum/log"
	"github.com/harmony-one/bls/ffi/go/bls"
	"github.com/harmony-one/harmony/api/service"
	"github.com/harmony-one/harmony/api/service/legacysync"
	"github.com/harmony-one/harmony/api/service/prometheus"
	"github.com/harmony-one/harmony/common/fdlimit"
	"github.com/harmony-one/harmony/common/ntp"
	"github.com/harmony-one/harmony/consensus"
	"github.com/harmony-one/harmony/consensus/quorum"
	"github.com/harmony-one/harmony/core"
	"github.com/harmony-one/harmony/internal/cli"
	"github.com/harmony-one/harmony/internal/common"
	nodeconfig "github.com/harmony-one/harmony/internal/configs/node"
	shardingconfig "github.com/harmony-one/harmony/internal/configs/sharding"
	"github.com/harmony-one/harmony/internal/genesis"
	"github.com/harmony-one/harmony/internal/params"
	"github.com/harmony-one/harmony/internal/shardchain"
	"github.com/harmony-one/harmony/internal/utils"
	"github.com/harmony-one/harmony/multibls"
	"github.com/harmony-one/harmony/node"
	"github.com/harmony-one/harmony/numeric"
	"github.com/harmony-one/harmony/p2p"
	"github.com/harmony-one/harmony/shard"
	"github.com/harmony-one/harmony/webhooks"
	"github.com/pkg/errors"
	"github.com/spf13/cobra"
)

// Host
var (
	myHost          p2p.Host
	initialAccounts = []*genesis.DeployAccount{}
)

var rootCmd = &cobra.Command{
	Use:   "harmony",
	Short: "harmony is the Harmony node binary file",
	Long: `harmony is the Harmony node binary file

Examples usage:

# start a validator node with default bls folder (default bls key files in ./.hmy/blskeys)
    ./harmony

# start a validator node with customized bls key folder
    ./harmony --bls.dir [bls_folder]

# start a validator node with open RPC endpoints and customized ports
    ./harmony --http.ip=0.0.0.0 --http.port=[http_port] --ws.ip=0.0.0.0 --ws.port=[ws_port]

# start an explorer node
    ./harmony --run=explorer --run.shard=[shard_id]

# start a harmony internal node on testnet
    ./harmony --run.legacy --network testnet
`,
	Run: runHarmonyNode,
}

var configFlag = cli.StringFlag{
	Name:      "config",
	Usage:     "load node config from the config toml file.",
	Shorthand: "c",
	DefValue:  "",
}

func init() {
	cli.SetParseErrorHandle(func(err error) {
		os.Exit(128) // 128 - invalid command line arguments
	})
	rootCmd.AddCommand(dumpConfigCmd)
	rootCmd.AddCommand(versionCmd)

	if err := registerRootCmdFlags(); err != nil {
		os.Exit(2)
	}
	if err := registerDumpConfigFlags(); err != nil {
		os.Exit(2)
	}
}

func main() {
	rootCmd.Execute()
}

func registerRootCmdFlags() error {
	flags := getRootFlags()

	return cli.RegisterFlags(rootCmd, flags)
}

func runHarmonyNode(cmd *cobra.Command, args []string) {
	if cli.GetBoolFlagValue(cmd, versionFlag) {
		printVersion()
		os.Exit(0)
	}

	if err := prepareRootCmd(cmd); err != nil {
		fmt.Fprint(os.Stderr, err)
		os.Exit(128)
	}
	cfg, err := getHarmonyConfig(cmd)
	if err != nil {
		fmt.Fprint(os.Stderr, err)
		cmd.Help()
		os.Exit(128)
	}

	setupNodeLog(cfg)
	setupPprof(cfg)
	setupNodeAndRun(cfg)
}

func prepareRootCmd(cmd *cobra.Command) error {
	// HACK Force usage of go implementation rather than the C based one. Do the right way, see the
	// notes one line 66,67 of https://golang.org/src/net/net.go that say can make the decision at
	// build time.
	os.Setenv("GODEBUG", "netdns=go")
	// Don't set higher than num of CPU. It will make go scheduler slower.
	runtime.GOMAXPROCS(runtime.NumCPU())
	// Set up randomization seed.
	rand.Seed(int64(time.Now().Nanosecond()))
	// Raise fd limits
	return raiseFdLimits()
}

func raiseFdLimits() error {
	limit, err := fdlimit.Maximum()
	if err != nil {
		return errors.Wrap(err, "Failed to retrieve file descriptor allowance")
	}
	_, err = fdlimit.Raise(uint64(limit))
	if err != nil {
		return errors.Wrap(err, "Failed to raise file descriptor allowance")
	}
	return nil
}

func getHarmonyConfig(cmd *cobra.Command) (harmonyConfig, error) {
	var (
		config harmonyConfig
		err    error
	)
	if cli.IsFlagChanged(cmd, configFlag) {
		configFile := cli.GetStringFlagValue(cmd, configFlag)
		config, err = loadHarmonyConfig(configFile)
	} else {
		nt := getNetworkType(cmd)
		config = getDefaultHmyConfigCopy(nt)
	}
	if err != nil {
		return harmonyConfig{}, err
	}
	if config.Version != defaultConfig.Version {
		fmt.Printf("Loaded config version %s which is not latest (%s).\n",
			config.Version, defaultConfig.Version)
		fmt.Println("Update saved config with `./harmony dumpconfig [config_file]`")
	}

	applyRootFlags(cmd, &config)

	if err := validateHarmonyConfig(config); err != nil {
		return harmonyConfig{}, err
	}

	return config, nil
}

func applyRootFlags(cmd *cobra.Command, config *harmonyConfig) {
	fmt.Println("apply root flags")
	// Misc flags shall be applied first since legacy ip / port is overwritten
	// by new ip / port flags
	applyLegacyMiscFlags(cmd, config)
	applyGeneralFlags(cmd, config)
	applyNetworkFlags(cmd, config)
	applyP2PFlags(cmd, config)
	applyHTTPFlags(cmd, config)
	applyWSFlags(cmd, config)
	applyRPCOptFlags(cmd, config)
	applyBLSFlags(cmd, config)
	applyConsensusFlags(cmd, config)
	applyTxPoolFlags(cmd, config)
	applyPprofFlags(cmd, config)
	applyLogFlags(cmd, config)
	applySysFlags(cmd, config)
	applyDevnetFlags(cmd, config)
	applyRevertFlags(cmd, config)
	applyPrometheusFlags(cmd, config)
	applySyncFlags(cmd, config)
}

func setupNodeLog(config harmonyConfig) {
	logPath := filepath.Join(config.Log.Folder, config.Log.FileName)
	rotateSize := config.Log.RotateSize
	verbosity := config.Log.Verbosity

	utils.AddLogFile(logPath, rotateSize)
	utils.SetLogVerbosity(log.Lvl(verbosity))
	if config.Log.Context != nil {
		ip := config.Log.Context.IP
		port := config.Log.Context.Port
		utils.SetLogContext(ip, strconv.Itoa(port))
	}
}

func setupPprof(config harmonyConfig) {
	enabled := config.Pprof.Enabled
	addr := config.Pprof.ListenAddr

	if enabled {
		go func() {
			http.ListenAndServe(addr, nil)
		}()
	}
}

func setupNodeAndRun(hc harmonyConfig) {
	var err error

	nodeconfigSetShardSchedule(hc)
	nodeconfig.SetShardingSchedule(shard.Schedule)
	nodeconfig.SetVersion(getHarmonyVersion())

	if hc.General.NodeType == "validator" {
		var err error
		if hc.General.NoStaking {
			err = setupLegacyNodeAccount(hc)
		} else {
			err = setupStakingNodeAccount(hc)
		}
		if err != nil {
			fmt.Fprintf(os.Stderr, "cannot set up node account: %s\n", err)
			os.Exit(1)
		}
	}
	if hc.General.NodeType == "validator" {
		fmt.Printf("%s mode; node key %s -> shard %d\n",
			map[bool]string{false: "Legacy", true: "Staking"}[!hc.General.NoStaking],
			nodeconfig.GetDefaultConfig().ConsensusPriKey.GetPublicKeys().SerializeToHexStr(),
			initialAccounts[0].ShardID)
	}
	if hc.General.NodeType != "validator" && hc.General.ShardID >= 0 {
		for _, initialAccount := range initialAccounts {
			utils.Logger().Info().
				Uint32("original", initialAccount.ShardID).
				Int("override", hc.General.ShardID).
				Msg("ShardID Override")
			initialAccount.ShardID = uint32(hc.General.ShardID)
		}
	}

	nodeConfig, err := createGlobalConfig(hc)
	if err != nil {
		fmt.Fprintf(os.Stderr, "ERROR cannot configure node: %s\n", err)
		os.Exit(1)
	}

	// Update ethereum compatible chain ids
	params.UpdateEthChainIDByShard(nodeConfig.ShardID)

	currentNode := setupConsensusAndNode(hc, nodeConfig)
	nodeconfig.GetDefaultConfig().ShardID = nodeConfig.ShardID
	nodeconfig.GetDefaultConfig().IsOffline = nodeConfig.IsOffline
	nodeconfig.GetDefaultConfig().Downloader = nodeConfig.Downloader

	// Check NTP configuration
	accurate, err := ntp.CheckLocalTimeAccurate(nodeConfig.NtpServer)
	if !accurate {
		if os.IsTimeout(err) {
			fmt.Fprintf(os.Stderr, "Error: %v\n", err)
			fmt.Fprintf(os.Stderr, "NTP query timed out. Continuing.\n")
		} else {
			fmt.Fprintf(os.Stderr, "Error: %v\n", err)
			fmt.Fprintf(os.Stderr, "Error: local timeclock is not accurate. Please config NTP properly.\n")
		}
	}
	if err != nil {
		utils.Logger().Warn().Err(err).Msg("Check Local Time Accuracy Error")
	}

	// Parse RPC config
	nodeConfig.RPCServer = nodeconfig.RPCServerConfig{
		HTTPEnabled:  hc.HTTP.Enabled,
		HTTPIp:       hc.HTTP.IP,
		HTTPPort:     hc.HTTP.Port,
		WSEnabled:    hc.WS.Enabled,
		WSIp:         hc.WS.IP,
		WSPort:       hc.WS.Port,
		DebugEnabled: hc.RPCOpt.DebugEnabled,
	}

	// Parse rosetta config
	nodeConfig.RosettaServer = nodeconfig.RosettaServerConfig{
		HTTPEnabled: hc.HTTP.RosettaEnabled,
		HTTPIp:      hc.HTTP.IP,
		HTTPPort:    hc.HTTP.RosettaPort,
	}

	if hc.Revert != nil && hc.Revert.RevertBefore != 0 && hc.Revert.RevertTo != 0 {
		chain := currentNode.Blockchain()
		if hc.Revert.RevertBeacon {
			chain = currentNode.Beaconchain()
		}
		curNum := chain.CurrentBlock().NumberU64()
		if curNum < uint64(hc.Revert.RevertBefore) && curNum >= uint64(hc.Revert.RevertTo) {
			// Remove invalid blocks
			for chain.CurrentBlock().NumberU64() >= uint64(hc.Revert.RevertTo) {
				curBlock := chain.CurrentBlock()
				rollbacks := []ethCommon.Hash{curBlock.Hash()}
				if err := chain.Rollback(rollbacks); err != nil {
					fmt.Printf("Revert failed: %v\n", err)
					os.Exit(1)
				}
				lastSig := curBlock.Header().LastCommitSignature()
				sigAndBitMap := append(lastSig[:], curBlock.Header().LastCommitBitmap()...)
				chain.WriteCommitSig(curBlock.NumberU64()-1, sigAndBitMap)
			}
		}
	}

	startMsg := "==== New Harmony Node ===="
	if hc.General.NodeType == nodeTypeExplorer {
		startMsg = "==== New Explorer Node ===="
	}

	utils.Logger().Info().
		Str("BLSPubKey", nodeConfig.ConsensusPriKey.GetPublicKeys().SerializeToHexStr()).
		Uint32("ShardID", nodeConfig.ShardID).
		Str("ShardGroupID", nodeConfig.GetShardGroupID().String()).
		Str("BeaconGroupID", nodeConfig.GetBeaconGroupID().String()).
		Str("ClientGroupID", nodeConfig.GetClientGroupID().String()).
		Str("Role", currentNode.NodeConfig.Role().String()).
		Str("Version", getHarmonyVersion()).
		Str("multiaddress",
			fmt.Sprintf("/ip4/%s/tcp/%d/p2p/%s", hc.P2P.IP, hc.P2P.Port, myHost.GetID().Pretty()),
		).
		Msg(startMsg)

	nodeconfig.SetPeerID(myHost.GetID())

	// Setup services
	setupSyncService(currentNode, myHost, hc)

	if currentNode.NodeConfig.Role() == nodeconfig.Validator {
		currentNode.RegisterValidatorServices()
	} else if currentNode.NodeConfig.Role() == nodeconfig.ExplorerNode {
		currentNode.RegisterExplorerServices()
	}
	if hc.Prometheus.Enabled {
		setupPrometheusService(currentNode, hc, nodeConfig.ShardID)
	}

	if hc.Sync.LegacyServer && !hc.General.IsOffline {
		utils.Logger().Info().Msg("support gRPC sync server")
		currentNode.SupportGRPCSyncServer()
	}
	if hc.Sync.LegacyClient && !hc.General.IsOffline {
		utils.Logger().Info().Msg("go with gRPC sync client")
		currentNode.StartGRPCSyncClient()
	}

	if err := currentNode.StartServices(); err != nil {
		fmt.Fprint(os.Stderr, err.Error())
		os.Exit(-1)
	}

	if err := currentNode.StartRPC(); err != nil {
		utils.Logger().Warn().
			Err(err).
			Msg("StartRPC failed")
	}

	if err := currentNode.StartRosetta(); err != nil {
		utils.Logger().Warn().
			Err(err).
			Msg("Start Rosetta failed")
	}

	go listenOSSigAndShutDown(currentNode)

	if !hc.General.IsOffline {
		if err := myHost.Start(); err != nil {
			utils.Logger().Fatal().
				Err(err).
				Msg("Start p2p host failed")
		}

		if err := currentNode.BootstrapConsensus(); err != nil {
			fmt.Fprint(os.Stderr, "could not bootstrap consensus", err.Error())
			if !currentNode.NodeConfig.IsOffline {
				os.Exit(-1)
			}
		}

		if err := currentNode.StartPubSub(); err != nil {
			fmt.Fprint(os.Stderr, "could not begin network message handling for node", err.Error())
			os.Exit(-1)
		}
	}

	select {}
}

func nodeconfigSetShardSchedule(config harmonyConfig) {
	switch config.Network.NetworkType {
	case nodeconfig.Mainnet:
		shard.Schedule = shardingconfig.MainnetSchedule
	case nodeconfig.Testnet:
		shard.Schedule = shardingconfig.TestnetSchedule
	case nodeconfig.Pangaea:
		shard.Schedule = shardingconfig.PangaeaSchedule
	case nodeconfig.Localnet:
		shard.Schedule = shardingconfig.LocalnetSchedule
	case nodeconfig.Partner:
		shard.Schedule = shardingconfig.PartnerSchedule
	case nodeconfig.Stressnet:
		shard.Schedule = shardingconfig.StressNetSchedule
	case nodeconfig.Devnet:
		var dnConfig devnetConfig
		if config.Devnet != nil {
			dnConfig = *config.Devnet
		} else {
			dnConfig = getDefaultDevnetConfigCopy()
		}

		devnetConfig, err := shardingconfig.NewInstance(
			uint32(dnConfig.NumShards), dnConfig.ShardSize, dnConfig.HmyNodeSize, numeric.OneDec(), genesis.HarmonyAccounts, genesis.FoundationalNodeAccounts, nil, shardingconfig.VLBPE)
		if err != nil {
			_, _ = fmt.Fprintf(os.Stderr, "ERROR invalid devnet sharding config: %s",
				err)
			os.Exit(1)
		}
		shard.Schedule = shardingconfig.NewFixedSchedule(devnetConfig)
	}
}

func findAccountsByPubKeys(config shardingconfig.Instance, pubKeys multibls.PublicKeys) {
	for _, key := range pubKeys {
		keyStr := key.Bytes.Hex()
		_, account := config.FindAccount(keyStr)
		if account != nil {
			initialAccounts = append(initialAccounts, account)
		}
	}
}

func setupLegacyNodeAccount(hc harmonyConfig) error {
	genesisShardingConfig := shard.Schedule.InstanceForEpoch(big.NewInt(core.GenesisEpoch))
	multiBLSPubKey := setupConsensusKeys(hc, nodeconfig.GetDefaultConfig())

	reshardingEpoch := genesisShardingConfig.ReshardingEpoch()
	if len(reshardingEpoch) > 0 {
		for _, epoch := range reshardingEpoch {
			config := shard.Schedule.InstanceForEpoch(epoch)
			findAccountsByPubKeys(config, multiBLSPubKey)
			if len(initialAccounts) != 0 {
				break
			}
		}
	} else {
		findAccountsByPubKeys(genesisShardingConfig, multiBLSPubKey)
	}

	if len(initialAccounts) == 0 {
		fmt.Fprintf(
			os.Stderr,
			"ERROR cannot find your BLS key in the genesis/FN tables: %s\n",
			multiBLSPubKey.SerializeToHexStr(),
		)
		os.Exit(100)
	}

	for _, account := range initialAccounts {
		fmt.Printf("My Genesis Account: %v\n", *account)
	}
	return nil
}

func setupStakingNodeAccount(hc harmonyConfig) error {
	pubKeys := setupConsensusKeys(hc, nodeconfig.GetDefaultConfig())
	shardID, err := nodeconfig.GetDefaultConfig().ShardIDFromConsensusKey()
	if err != nil {
		return errors.Wrap(err, "cannot determine shard to join")
	}
	if err := nodeconfig.GetDefaultConfig().ValidateConsensusKeysForSameShard(
		pubKeys, shardID,
	); err != nil {
		return err
	}
	for _, blsKey := range pubKeys {
		initialAccount := &genesis.DeployAccount{}
		initialAccount.ShardID = shardID
		initialAccount.BLSPublicKey = blsKey.Bytes.Hex()
		initialAccount.Address = ""
		initialAccounts = append(initialAccounts, initialAccount)
	}
	return nil
}

func createGlobalConfig(hc harmonyConfig) (*nodeconfig.ConfigType, error) {
	var err error

	if len(initialAccounts) == 0 {
		initialAccounts = append(initialAccounts, &genesis.DeployAccount{ShardID: uint32(hc.General.ShardID)})
	}
	nodeConfig := nodeconfig.GetShardConfig(initialAccounts[0].ShardID)
	if hc.General.NodeType == nodeTypeValidator {
		// Set up consensus keys.
		setupConsensusKeys(hc, nodeConfig)
	} else {
		// set dummy bls key for consensus object
		nodeConfig.ConsensusPriKey = multibls.GetPrivateKeys(&bls.SecretKey{})
	}

	// Set network type
	netType := nodeconfig.NetworkType(hc.Network.NetworkType)
	nodeconfig.SetNetworkType(netType)                // sets for both global and shard configs
	nodeConfig.SetShardID(initialAccounts[0].ShardID) // sets shard ID
	nodeConfig.SetArchival(hc.General.IsBeaconArchival, hc.General.IsArchival)
	nodeConfig.IsOffline = hc.General.IsOffline
	nodeConfig.Downloader = hc.Sync.Downloader

	// P2P private key is used for secure message transfer between p2p nodes.
	nodeConfig.P2PPriKey, _, err = utils.LoadKeyFromFile(hc.P2P.KeyFile)
	if err != nil {
		return nil, errors.Wrapf(err, "cannot load or create P2P key at %#v",
			hc.P2P.KeyFile)
	}

	selfPeer := p2p.Peer{
		IP:              hc.P2P.IP,
		Port:            strconv.Itoa(hc.P2P.Port),
		ConsensusPubKey: nodeConfig.ConsensusPriKey[0].Pub.Object,
	}

	myHost, err = p2p.NewHost(p2p.HostConfig{
		Self:          &selfPeer,
		BLSKey:        nodeConfig.P2PPriKey,
		BootNodes:     hc.Network.BootNodes,
		DataStoreFile: hc.P2P.DHTDataStore,
	})
	if err != nil {
		return nil, errors.Wrap(err, "cannot create P2P network host")
	}

	nodeConfig.DBDir = hc.General.DataDir

	if hc.Legacy != nil && hc.Legacy.WebHookConfig != nil && len(*hc.Legacy.WebHookConfig) != 0 {
		p := *hc.Legacy.WebHookConfig
		config, err := webhooks.NewWebHooksFromPath(p)
		if err != nil {
			fmt.Fprintf(
				os.Stderr, "yaml path is bad: %s", p,
			)
			os.Exit(1)
		}
		nodeConfig.WebHooks.Hooks = config
	}

	nodeConfig.NtpServer = hc.Sys.NtpServer

	return nodeConfig, nil
}

func setupConsensusAndNode(hc harmonyConfig, nodeConfig *nodeconfig.ConfigType) *node.Node {
	// Consensus object.
	// TODO: consensus object shouldn't start here
	decider := quorum.NewDecider(quorum.SuperMajorityVote, uint32(hc.General.ShardID))

	currentConsensus, err := consensus.New(
		myHost, nodeConfig.ShardID, p2p.Peer{}, nodeConfig.ConsensusPriKey, decider,
	)
	currentConsensus.Decider.SetMyPublicKeyProvider(func() (multibls.PublicKeys, error) {
		return currentConsensus.GetPublicKeys(), nil
	})

	if err != nil {
		_, _ = fmt.Fprintf(os.Stderr, "Error :%v \n", err)
		os.Exit(1)
	}

	currentConsensus.SetCommitDelay(time.Duration(0))

	// Parse minPeers from harmonyConfig
	var minPeers int
	var aggregateSig bool
	if hc.Consensus != nil {
		minPeers = hc.Consensus.MinPeers
		aggregateSig = hc.Consensus.AggregateSig
	} else {
		minPeers = defaultConsensusConfig.MinPeers
		aggregateSig = defaultConsensusConfig.AggregateSig
	}
	currentConsensus.MinPeers = minPeers
	currentConsensus.AggregateSig = aggregateSig

	blacklist, err := setupBlacklist(hc)
	if err != nil {
		utils.Logger().Warn().Msgf("Blacklist setup error: %s", err.Error())
	}

	// Current node.
	chainDBFactory := &shardchain.LDBFactory{RootDir: nodeConfig.DBDir}

	currentNode := node.New(myHost, currentConsensus, chainDBFactory, blacklist, nodeConfig.ArchiveModes())

	if hc.Legacy != nil && hc.Legacy.TPBroadcastInvalidTxn != nil {
		currentNode.BroadcastInvalidTx = *hc.Legacy.TPBroadcastInvalidTxn
	} else {
		currentNode.BroadcastInvalidTx = defaultBroadcastInvalidTx
	}

	// Syncing provider is provided by following rules:
	//   1. If starting with a localnet or offline, use local sync peers.
	//   2. If specified with --dns=false, use legacy syncing which is syncing through self-
	//      discover peers.
	//   3. Else, use the dns for syncing.
	if hc.Network.NetworkType == nodeconfig.Localnet || hc.General.IsOffline {
		epochConfig := shard.Schedule.InstanceForEpoch(ethCommon.Big0)
		selfPort := hc.P2P.Port
		currentNode.SyncingPeerProvider = node.NewLocalSyncingPeerProvider(
			6000, uint16(selfPort), epochConfig.NumShards(), uint32(epochConfig.NumNodesPerShard()))
	} else if hc.Network.LegacySyncing {
		currentNode.SyncingPeerProvider = node.NewLegacySyncingPeerProvider(currentNode)
	} else {
		currentNode.SyncingPeerProvider = node.NewDNSSyncingPeerProvider(hc.Network.DNSZone, legacysync.GetSyncingPort(strconv.Itoa(hc.Network.DNSPort)))
	}

	// TODO: refactor the creation of blockchain out of node.New()
	currentConsensus.Blockchain = currentNode.Blockchain()
	currentNode.NodeConfig.DNSZone = hc.Network.DNSZone

	currentNode.NodeConfig.SetBeaconGroupID(
		nodeconfig.NewGroupIDByShardID(shard.BeaconChainShardID),
	)

	nodeconfig.GetDefaultConfig().DBDir = nodeConfig.DBDir
	switch hc.General.NodeType {
	case nodeTypeExplorer:
		nodeconfig.SetDefaultRole(nodeconfig.ExplorerNode)
		currentNode.NodeConfig.SetRole(nodeconfig.ExplorerNode)

	case nodeTypeValidator:
		nodeconfig.SetDefaultRole(nodeconfig.Validator)
		currentNode.NodeConfig.SetRole(nodeconfig.Validator)
	}
	currentNode.NodeConfig.SetShardGroupID(nodeconfig.NewGroupIDByShardID(nodeconfig.ShardID(nodeConfig.ShardID)))
	currentNode.NodeConfig.SetClientGroupID(nodeconfig.NewClientGroupIDByShardID(shard.BeaconChainShardID))
	currentNode.NodeConfig.ConsensusPriKey = nodeConfig.ConsensusPriKey

	// This needs to be executed after consensus setup
	if err := currentNode.InitConsensusWithValidators(); err != nil {
		utils.Logger().Warn().
			Int("shardID", hc.General.ShardID).
			Err(err).
			Msg("InitConsensusWithMembers failed")
	}

	// Set the consensus ID to be the current block number
	viewID := currentNode.Blockchain().CurrentBlock().Header().ViewID().Uint64()
	currentConsensus.SetViewIDs(viewID + 1)
	utils.Logger().Info().
		Uint64("viewID", viewID).
		Msg("Init Blockchain")

	// Assign closure functions to the consensus object
	currentConsensus.SetBlockVerifier(currentNode.VerifyNewBlock)
	currentConsensus.PostConsensusJob = currentNode.PostConsensusProcessing
	// update consensus information based on the blockchain
	currentConsensus.SetMode(currentConsensus.UpdateConsensusInformation())
	currentConsensus.NextBlockDue = time.Now()
	return currentNode
}

func setupPrometheusService(node *node.Node, hc harmonyConfig, sid uint32) {
	prometheusConfig := prometheus.Config{
		Enabled:    hc.Prometheus.Enabled,
		IP:         hc.Prometheus.IP,
		Port:       hc.Prometheus.Port,
		EnablePush: hc.Prometheus.EnablePush,
		Gateway:    hc.Prometheus.Gateway,
		Network:    hc.Network.NetworkType,
		Legacy:     hc.General.NoStaking,
		NodeType:   hc.General.NodeType,
		Shard:      sid,
		Instance:   myHost.GetID().Pretty(),
	}
	p := prometheus.NewService(prometheusConfig)
	node.RegisterService(service.Prometheus, p)
}

func setupSyncService(node *node.Node, host p2p.Host, hc harmonyConfig) {
	blockchains := []*core.BlockChain{node.Blockchain()}
<<<<<<< HEAD
	if node.NodeConfig.ShardID != 0 {
=======
	if !node.IsRunningBeaconChain() {
>>>>>>> b3bcf92b
		blockchains = append(blockchains, node.Beaconchain())
	}

	dConfig := downloader.Config{
		ServerOnly:   !hc.Sync.Downloader,
		Network:      nodeconfig.NetworkType(hc.Network.NetworkType),
		Concurrency:  hc.Sync.Concurrency,
		MinStreams:   hc.Sync.MinPeers,
		InitStreams:  hc.Sync.InitStreams,
		SmSoftLowCap: hc.Sync.DiscSoftLowCap,
		SmHardLowCap: hc.Sync.DiscHardLowCap,
		SmHiCap:      hc.Sync.DiscHighCap,
		SmDiscBatch:  hc.Sync.DiscBatch,
	}
	// If we are running side chain, we will need to do some extra works for beacon
	// sync
<<<<<<< HEAD
	if node.NodeConfig.ShardID != 0 {
=======
	if !node.IsRunningBeaconChain() {
>>>>>>> b3bcf92b
		dConfig.BHConfig = &downloader.BeaconHelperConfig{
			BlockC:     node.BeaconBlockChannel,
			InsertHook: node.BeaconSyncHook,
		}
	}
	s := synchronize.NewService(host, blockchains, dConfig)

	node.RegisterService(service.Synchronize, s)

	d := s.Downloaders.GetShardDownloader(node.Blockchain().ShardID())
	node.Consensus.SetDownloader(d)
}

func setupBlacklist(hc harmonyConfig) (map[ethCommon.Address]struct{}, error) {
	utils.Logger().Debug().Msgf("Using blacklist file at `%s`", hc.TxPool.BlacklistFile)
	dat, err := ioutil.ReadFile(hc.TxPool.BlacklistFile)
	if err != nil {
		return nil, err
	}
	addrMap := make(map[ethCommon.Address]struct{})
	for _, line := range strings.Split(string(dat), "\n") {
		if len(line) != 0 { // blacklist file may have trailing empty string line
			b32 := strings.TrimSpace(strings.Split(string(line), "#")[0])
			addr, err := common.Bech32ToAddress(b32)
			if err != nil {
				return nil, err
			}
			addrMap[addr] = struct{}{}
		}
	}
	return addrMap, nil
}

func listenOSSigAndShutDown(node *node.Node) {
	// Prepare for graceful shutdown from os signals
	osSignal := make(chan os.Signal)
	signal.Notify(osSignal, syscall.SIGINT, syscall.SIGTERM)
	sig := <-osSignal
	utils.Logger().Warn().Str("signal", sig.String()).Msg("Gracefully shutting down...")
	const msg = "Got %s signal. Gracefully shutting down...\n"
	fmt.Fprintf(os.Stderr, msg, sig)

	go node.ShutDown()

	for i := 10; i > 0; i-- {
		<-osSignal
		if i > 1 {
			fmt.Printf("Already shutting down, interrupt more to force quit: (times=%v)\n", i-1)
		}
	}
	fmt.Println("Forced QUIT.")
	os.Exit(-1)
}<|MERGE_RESOLUTION|>--- conflicted
+++ resolved
@@ -713,11 +713,7 @@
 
 func setupSyncService(node *node.Node, host p2p.Host, hc harmonyConfig) {
 	blockchains := []*core.BlockChain{node.Blockchain()}
-<<<<<<< HEAD
-	if node.NodeConfig.ShardID != 0 {
-=======
 	if !node.IsRunningBeaconChain() {
->>>>>>> b3bcf92b
 		blockchains = append(blockchains, node.Beaconchain())
 	}
 
@@ -734,11 +730,7 @@
 	}
 	// If we are running side chain, we will need to do some extra works for beacon
 	// sync
-<<<<<<< HEAD
-	if node.NodeConfig.ShardID != 0 {
-=======
 	if !node.IsRunningBeaconChain() {
->>>>>>> b3bcf92b
 		dConfig.BHConfig = &downloader.BeaconHelperConfig{
 			BlockC:     node.BeaconBlockChannel,
 			InsertHook: node.BeaconSyncHook,
