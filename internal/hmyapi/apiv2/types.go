--- conflicted
+++ resolved
@@ -219,11 +219,6 @@
 	}
 	v, r, s := tx.RawSignatureValues()
 
-<<<<<<< HEAD
-	stakingTxType := tx.StakingType()
-	message := tx.StakingMessage()
-=======
->>>>>>> 18418a7e
 	fields := make(map[string]interface{})
 
 	switch tx.StakingType() {
