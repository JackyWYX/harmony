--- conflicted
+++ resolved
@@ -2,7 +2,6 @@
 
 import (
 	"bytes"
-	"fmt"
 	"math/big"
 	"sort"
 
@@ -77,18 +76,10 @@
 		parent = chain.GetHeader(header.ParentHash(), header.Number().Uint64()-1)
 	}
 	if parent == nil {
-<<<<<<< HEAD
-		fmt.Println("VerifyHeader unknown ancestor")
-		return engine.ErrUnknownAncestor
-	}
-	if seal {
-		if err := e.VerifySeal(chain, header); err != nil {
-=======
 		return engine.ErrUnknownAncestor
 	}
 	if seal {
 		if err := e.verifySeal(chain, header, parent); err != nil {
->>>>>>> 02c5c8a1
 			return err
 		}
 	}
