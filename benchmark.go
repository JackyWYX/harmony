package main

import (
	"flag"
	"fmt"
	"math/rand"
	"os"
	"path"
	"runtime"
	"time"

	"github.com/harmony-one/harmony/attack"
	"github.com/harmony-one/harmony/consensus"
	"github.com/harmony-one/harmony/db"
	"github.com/harmony-one/harmony/log"
	pkg_newnode "github.com/harmony-one/harmony/newnode"
	"github.com/harmony-one/harmony/node"
	"github.com/harmony-one/harmony/p2p"
	"github.com/harmony-one/harmony/profiler"
	"github.com/harmony-one/harmony/utils"
)

var (
	version string
	builtBy string
	builtAt string
	commit  string
)

// Constants used by the benchmark.
const (
	AttackProbability = 20
)

func attackDetermination(attackedMode int) bool {
	switch attackedMode {
	case 0:
		return false
	case 1:
		return true
	case 2:
		return rand.Intn(100) < AttackProbability
	}
	return false
}

// InitLDBDatabase initializes a LDBDatabase.
func InitLDBDatabase(ip string, port string) (*db.LDBDatabase, error) {
	// TODO(minhdoan): Refactor this.
	dbFileName := "/tmp/harmony_" + ip + port + ".dat"
	var err = os.RemoveAll(dbFileName)
	if err != nil {
		fmt.Println(err.Error())
	}
	return db.NewLDBDatabase(dbFileName, 0, 0)
}

func printVersion(me string) {
	fmt.Fprintf(os.Stderr, "Harmony (C) 2018. %v, version %v-%v (%v %v)\n", path.Base(me), version, commit, builtBy, builtAt)
	os.Exit(0)
}

func loggingInit(logFolder, role, ip, port string, onlyLogTps bool) {
	// Setup a logger to stdout and log file.
	logFileName := fmt.Sprintf("./%v/%s-%v-%v.log", logFolder, role, ip, port)
	h := log.MultiHandler(
		log.StdoutHandler,
		log.Must.FileHandler(logFileName, log.JSONFormat()), // Log to file
	)
	if onlyLogTps {
		h = log.MatchFilterHandler("msg", "TPS Report", h)
	}
	log.Root().SetHandler(h)
}

func main() {
	accountModel := flag.Bool("account_model", true, "Whether to use account model")
	// TODO: use http://getmyipaddress.org/ or http://www.get-myip.com/ to retrieve my IP address

	ip := flag.String("ip", "127.0.0.1", "IP of the node")
	port := flag.String("port", "9000", "port of the node.")
	configFile := flag.String("config_file", "config.txt", "file containing all ip addresses")
	logFolder := flag.String("log_folder", "latest", "the folder collecting the logs of this execution")
	attackedMode := flag.Int("attacked_mode", 0, "0 means not attacked, 1 means attacked, 2 means being open to be selected as attacked")
	dbSupported := flag.Bool("db_supported", false, "false means not db_supported, true means db_supported")
	profile := flag.Bool("profile", false, "Turn on profiling (CPU, Memory).")
	metricsReportURL := flag.String("metrics_report_url", "", "If set, reports metrics to this URL.")
	versionFlag := flag.Bool("version", false, "Output version info")
	onlyLogTps := flag.Bool("only_log_tps", false, "Only log TPS if true")

	//This IP belongs to jenkins.harmony.one
	idcIP := flag.String("idc", "127.0.0.1", "IP of the identity chain")
	idcPort := flag.String("idc_port", "8081", "port of the identity chain")
	peerDiscovery := flag.Bool("peer_discovery", false, "Enable Peer Discovery")

	//Leader needs to have a minimal number of peers to start consensus
	minPeers := flag.Int("min_peers", 100, "Minimal number of Peers in shard")

	flag.Parse()

	if *versionFlag {
		printVersion(os.Args[0])
	}

	// Add GOMAXPROCS to achieve max performance.
	runtime.GOMAXPROCS(1024)

	// Set up randomization seed.
	rand.Seed(int64(time.Now().Nanosecond()))

	var shardID string
	var peers []p2p.Peer
	var leader p2p.Peer
	var selfPeer p2p.Peer
	var clientPeer *p2p.Peer
	//Use Peer Discovery to get shard/leader/peer/...
	if *peerDiscovery {
		candidateNode := pkg_newnode.New(*ip, *port)
		BCPeer := p2p.Peer{IP: *idcIP, Port: *idcPort}
		service := candidateNode.NewService(*ip, *port)
		candidateNode.ConnectBeaconChain(BCPeer)
		shardID = candidateNode.GetShardID()
		leader = candidateNode.GetLeader()
		selfPeer = candidateNode.GetSelfPeer()
		clientPeer = candidateNode.GetClientPeer()
		service.Stop()
		selfPeer.PubKey = candidateNode.PubK

	} else {
		distributionConfig := utils.NewDistributionConfig()
		distributionConfig.ReadConfigFile(*configFile)
		shardID = distributionConfig.GetShardID(*ip, *port)
		leader = distributionConfig.GetLeader(shardID)
		selfPeer = distributionConfig.GetSelfPeer(*ip, *port, shardID)
		_, pubKey := utils.GenKey(*ip, *port)
		peers = distributionConfig.GetPeers(*ip, *port, shardID)
		selfPeer.PubKey = pubKey
		// Create client peer.
		clientPeer = distributionConfig.GetClientPeer()
	}

	// fmt.Println(peers, leader, selfPeer, clientPeer, *logFolder, *minPeers) //TODO: to be replaced by a logger later: ak, rl

	var role string
	if leader.IP == *ip && leader.Port == *port {
		role = "leader"
	} else {
		role = "validator"
	}

	if role == "validator" {
		// Attack determination.
		attack.GetInstance().SetAttackEnabled(attackDetermination(*attackedMode))
	}
	// Init logging.
	loggingInit(*logFolder, role, *ip, *port, *onlyLogTps)

	// Initialize leveldb if dbSupported.
	var ldb *db.LDBDatabase

	if *dbSupported {
		ldb, _ = InitLDBDatabase(*ip, *port)
	}

	// Consensus object.
	consensus := consensus.New(selfPeer, shardID, peers, leader)
	consensus.MinPeers = *minPeers

	// Start Profiler for leader if profile argument is on
	if role == "leader" && (*profile || *metricsReportURL != "") {
		prof := profiler.GetProfiler()
		prof.Config(consensus.Log, shardID, *metricsReportURL)
		if *profile {
			prof.Start()
		}
	}

	// Set logger to attack model.
	attack.GetInstance().SetLogger(consensus.Log)
	// Current node.
	currentNode := node.New(consensus, ldb, selfPeer)
<<<<<<< HEAD
	// Add sync node configuration.
	currentNode.SyncNode = *syncNode
=======
	// Add self peer.
	currentNode.SelfPeer = selfPeer
>>>>>>> 771b48ad
	// If there is a client configured in the node list.
	if clientPeer != nil {
		currentNode.ClientPeer = clientPeer
	}

	// Assign closure functions to the consensus object
	consensus.BlockVerifier = currentNode.VerifyNewBlock
	consensus.OnConsensusDone = currentNode.PostConsensusProcessing

	// Temporary testing code, to be removed.
	currentNode.AddTestingAddresses(10000)

	currentNode.State = node.NodeWaitToJoin

	if consensus.IsLeader {
		currentNode.State = node.NodeLeader
		if *accountModel {
			// Let consensus run
			go func() {
				consensus.WaitForNewBlockAccount(currentNode.BlockChannelAccount)
			}()
			// Node waiting for consensus readiness to create new block
			go func() {
				currentNode.WaitForConsensusReadyAccount(consensus.ReadySignal)
			}()
		} else {
			// Let consensus run
			go func() {
				consensus.WaitForNewBlock(currentNode.BlockChannel)
			}()
			// Node waiting for consensus readiness to create new block
			go func() {
				currentNode.WaitForConsensusReady(consensus.ReadySignal)
			}()
		}
	} else {
		if *peerDiscovery {
			go currentNode.JoinShard(leader)
		} else {
			currentNode.State = node.NodeDoingConsensus
		}
	}

	go currentNode.SupportSyncing()
	currentNode.StartServer()
}<|MERGE_RESOLUTION|>--- conflicted
+++ resolved
@@ -179,13 +179,8 @@
 	attack.GetInstance().SetLogger(consensus.Log)
 	// Current node.
 	currentNode := node.New(consensus, ldb, selfPeer)
-<<<<<<< HEAD
-	// Add sync node configuration.
-	currentNode.SyncNode = *syncNode
-=======
 	// Add self peer.
 	currentNode.SelfPeer = selfPeer
->>>>>>> 771b48ad
 	// If there is a client configured in the node list.
 	if clientPeer != nil {
 		currentNode.ClientPeer = clientPeer
