--- conflicted
+++ resolved
@@ -1,13 +1,8 @@
 package sttypes
 
 import (
-<<<<<<< HEAD
-	"fmt"
-	"io/ioutil"
-=======
 	"bufio"
 	"encoding/binary"
->>>>>>> 290b323c
 	"sync"
 
 	"github.com/pkg/errors"
@@ -81,11 +76,6 @@
 // WriteBytes write the bytes to the stream.
 // First 4 bytes is used as the size bytes, and the rest is the content
 func (st *BaseStream) WriteBytes(b []byte) error {
-<<<<<<< HEAD
-	n, err := st.raw.Write(b)
-	fmt.Println(n)
-	return err
-=======
 	if len(b) > maxMsgBytes {
 		return errors.New("message too long")
 	}
@@ -96,7 +86,6 @@
 		return errors.Wrap(err, "write content")
 	}
 	return st.rw.Flush()
->>>>>>> 290b323c
 }
 
 // ReadMsg read the bytes from the stream
