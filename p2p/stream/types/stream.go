package sttypes

import (
	"bufio"
	"encoding/binary"
<<<<<<< HEAD
	"fmt"
=======
>>>>>>> 02c5c8a1
	"io"
	"sync"

	libp2p_network "github.com/libp2p/go-libp2p-core/network"
	"github.com/pkg/errors"
)

// Stream is the interface for streams implemented in each service.
// The stream interface is used for stream management as well as rate limiters
type Stream interface {
	ID() StreamID
	ProtoID() ProtoID
	ProtoSpec() (ProtoSpec, error)
	WriteBytes([]byte) error
	ReadBytes() ([]byte, error)
	Close() error // Make sure streams can handle multiple calls of Close
}

// BaseStream is the wrapper around
type BaseStream struct {
	raw libp2p_network.Stream
	rw  *bufio.ReadWriter

	// parse protocol spec fields
	spec     ProtoSpec
	specErr  error
	specOnce sync.Once
}

// NewBaseStream creates BaseStream as the wrapper of libp2p Stream
func NewBaseStream(st libp2p_network.Stream) *BaseStream {
	rw := bufio.NewReadWriter(bufio.NewReader(st), bufio.NewWriter(st))
	return &BaseStream{
		raw: st,
		rw:  rw,
	}
}

// StreamID is the unique identifier for the stream. It has the value of
// libp2p_network.Stream.ID()
type StreamID string

// Meta return the StreamID of the stream
func (st *BaseStream) ID() StreamID {
	return StreamID(st.raw.Conn().ID())
}

// ProtoID return the remote protocol ID of the stream
func (st *BaseStream) ProtoID() ProtoID {
	return ProtoID(st.raw.Protocol())
}

// ProtoSpec get the parsed protocol Specifier of the stream
func (st *BaseStream) ProtoSpec() (ProtoSpec, error) {
	st.specOnce.Do(func() {
		st.spec, st.specErr = ProtoIDToProtoSpec(st.ProtoID())
	})
	return st.spec, st.specErr
}

// Close close the stream on both sides.
func (st *BaseStream) Close() error {
	return st.raw.Reset()
}

const (
	maxMsgBytes = 20 * 1024 * 1024 // 20MB
	sizeBytes   = 4                // uint32
)

// WriteBytes write the bytes to the stream.
// First 4 bytes is used as the size bytes, and the rest is the content
func (st *BaseStream) WriteBytes(b []byte) error {
	fmt.Println("write bytes", len(b))
	if len(b) > maxMsgBytes {
		return errors.New("message too long")
	}
	if _, err := st.rw.Write(intToBytes(len(b))); err != nil {
		return errors.Wrap(err, "write size bytes")
	}
	if _, err := st.rw.Write(b); err != nil {
		return errors.Wrap(err, "write content")
	}
	return st.rw.Flush()
}

// ReadMsg read the bytes from the stream
func (st *BaseStream) ReadBytes() ([]byte, error) {
	sb := make([]byte, sizeBytes)
	_, err := st.rw.Read(sb)
	if err != nil {
		return nil, errors.Wrap(err, "read size")
	}
	size := bytesToInt(sb)

	cb := make([]byte, size)
	n, err := io.ReadFull(st.rw, cb)
	if err != nil {
		fmt.Println("size prefix", size, n)
		return nil, errors.Wrap(err, "read content")
	}

	if n != size {
		fmt.Println("size prefix", size, n)
		return nil, errors.New("ReadBytes sanity failed: byte size")
	}
	return cb, nil
}

func intToBytes(val int) []byte {
	b := make([]byte, sizeBytes) // uint32
	binary.LittleEndian.PutUint32(b, uint32(val))
	return b
}

func bytesToInt(b []byte) int {
	val := binary.LittleEndian.Uint32(b)
	return int(val)
}<|MERGE_RESOLUTION|>--- conflicted
+++ resolved
@@ -3,10 +3,8 @@
 import (
 	"bufio"
 	"encoding/binary"
-<<<<<<< HEAD
 	"fmt"
-=======
->>>>>>> 02c5c8a1
+
 	"io"
 	"sync"
 
